# pylint: disable=C0302
"""
Geospatial shape representations, for use with earth-surface calculations
"""

__all__ = [
    'GeoBox', 'GeoCircle', 'GeoEllipse', 'GeoLineString', 'GeoPoint', 'GeoPolygon',
    'GeoRing', 'GeoShape'
]

from abc import abstractmethod
from datetime import datetime
import math
import re
import statistics
from typing import Any, Dict, List, Optional, Union

from geostructures.coordinates import Coordinate
from geostructures.calc import (
    inverse_haversine_radians,
    haversine_distance_meters,
    bearing_degrees,
    find_line_intersection
)
from geostructures.utils.functions import round_half_up
from geostructures.utils.mixins import LoggingMixin, DefaultZuluMixin
from geostructures.time import TimeInterval


_GEOTIME_TYPE = Union[datetime, TimeInterval]

_RE_COORD_STR = r'((?:\s?\d+\.?\d*\s\d+\.?\d*\s?\,?)+)'
_RE_COORD = re.compile(_RE_COORD_STR)
_RE_COORD_GROUPS_STR = r'(?:\(' + _RE_COORD_STR + r'\)\,?\s?)+'
_RE_POINT_WKT = re.compile(r'POINT\s?\((\s?\d+\.?\d*\s\d+\.?\d*\s?)\)')
_RE_POLYGON_WKT = re.compile(r'POLYGON\s?\(' + _RE_COORD_GROUPS_STR + r'\)')
_RE_LINESTRING_WKT = re.compile(r'LINESTRING\s?' + _RE_COORD_GROUPS_STR + r'\s?')


def _parse_wkt_coord_group(group: str) -> List[Coordinate]:
    """Parse wkt coordinate list into Coordinate objects"""
    return [
        Coordinate(*coord.strip().split(' '))  # type: ignore
        for coord in group.split(',') if coord
    ]

_RE_COORD_GROUP_STR = r'\(((?:\s?\d+\.?\d*\s\d+\.?\d*\,?)+)\)'
_RE_COORD_GROUP = re.compile(_RE_COORD_GROUP_STR)
_RE_POLYGON_WKT = re.compile(r'POLYGON\s?\(' + _RE_COORD_GROUP_STR + r'\)')


def _parse_wkt_coord_group(group: str):
    return [
        Coordinate(*coord.strip().split(' '))
        for coord in group.split(',') if coord
    ]


class GeoShape(LoggingMixin, DefaultZuluMixin):

    """Abstract base class for all geoshapes"""

    def __init__(self, dt: Optional[_GEOTIME_TYPE] = None, properties: Optional[Dict] = None):
        super().__init__()
        if isinstance(dt, datetime):
            dt = self._default_to_zulu(dt)

        self.dt = dt
        self._properties = properties or {}

    def __contains__(self, point: Union[Coordinate, 'GeoPoint']):
        """Test whether a coordinate or GeoPoint is contained within this geoshape"""
        if isinstance(point, Coordinate):
            return self.contains_coordinate(point)

        if point.dt is None or self.dt is None:
            return self.contains_coordinate(point.centroid)

        return self.contains_coordinate(point.centroid) and self.contains_time(point.dt)

    @abstractmethod
    def __hash__(self) -> int:
        """Create unique hash of this object"""

    @abstractmethod
    def __repr__(self):
        """REPL representation of this object"""

    @property
    def end(self) -> datetime:
        """The end date/datetime, if present"""
        if not self.dt:
            raise ValueError("GeoShape has no associated time information.")

        if isinstance(self.dt, datetime):
            return self.dt

        return self.dt.end

    @property
    def properties(self):
        props = self._properties.copy()
        if self.dt:
            props['datetime_start'] = self.start
            props['datetime_end'] = self.end

        return props

    @property
<<<<<<< HEAD
    def start(self) -> Union[date, datetime, None]:
=======
    def start(self) -> datetime:
>>>>>>> 23f33125
        """The start date/datetime, if present"""
        if not self.dt:
            return None

        if isinstance(self.dt, datetime):
            return self.dt

        return self.dt.start

<<<<<<< HEAD
    @property
    def end(self) -> Union[date, datetime, None]:
        """The end date/datetime, if present"""
        if not self.dt:
            return None
=======
    def _dt_to_json(self) -> Dict[str, str]:
        """Safely convert time bounds to json"""
        if not self.dt:
            return {}
>>>>>>> 23f33125

        return {
            'datetime_start': self.start.isoformat(),
            'datetime_end': self.end.isoformat(),
        }

    def contains_time(self, time: Union[datetime, TimeInterval]) -> bool:
        """
        Test if the geoshape's time dimension fully contains either a date or a datetime.

        Args:
            time:
                A date or a datetime.

        Returns:
            bool
        """
        if self.dt is None:
            return False

        if isinstance(time, datetime):
            if isinstance(self.dt, datetime):
                return self._default_to_zulu(time) == self.dt

            return time in self.dt

        if isinstance(time, TimeInterval):
            if isinstance(self.dt, TimeInterval):
                return time.issubset(self.dt)

            return False  # TimeIntervals cant be a subset of datetimes

        raise ValueError('Geoshapes may only contain datetimes and TimeIntervals.')

    def set_property(self, key: str, value: Any):
        """
        Sets the value of a property on this geoshape.

        Args:
            key:
                The property name

            value:
                The property value

        Returns:
            None
        """
        self._properties[key] = value

    def to_geojson(
        self,
        k: Optional[int] = None,
        properties: Optional[Dict] = None,
        **kwargs
    ) -> Dict:
        """
        Convert the shape to geojson format.

        Optional Args:
            k: (int)
                For shapes with smooth curves, defines the number of points
                generated along the curve.

            properties: (dict)
                Any number of properties to be included in the geojson properties. These
                values will be unioned with the shape's already defined properties (and
                override them where keys conflict)

        Returns:
            (dict)
        """
        return {
            'type': 'Feature',
            'geometry': {
                'type': 'Polygon',
                'coordinates': [[list(x.to_float()) for x in self.bounding_coords(k=k)]],
            },
            'properties': {
                **self.properties,
                **self._dt_to_json(),
                **(properties or {})
            },
            **kwargs
        }

    def to_shapely(self):
        """
        Converts the geoshape into a Shapely shape.
        """
        import shapely  # pylint: disable=import-outside-toplevel

        return shapely.geometry.Polygon(
            [[float(x.longitude), float(x.latitude)] for x in self.bounding_coords()]
        )

    def to_wkt(self, **kwargs):
        """
        Converts the shape to its WKT string representation

        Keyword Args:
            Arguments to be passed to the .bounding_coords() method. Reference
            that method for a list of corresponding kwargs.

        Returns:
            str
        """
        bbox_str = ",".join(
            " ".join(x.to_str()) for x in self.bounding_coords(**kwargs)
        )
        return f'POLYGON(({bbox_str}))'

    @property
    @abstractmethod
    def centroid(self):
        """
        The center of the shape.

        Returns:
            Coordinate
        """

    @abstractmethod
    def bounding_coords(self, **kwargs) -> List[Coordinate]:
        """
        Produce a list of bounding coordinates for the object. The coordinates will
        not necessarily not represent smooth curves, therefore some data loss is implied.

        All shapes that represent a linear ring (e.g. a box or polygon) will return
        self-closing coordinates, meaning the last coordinate is equal to the first.

        For shapes with smooth curves (ellipsoids, circles, etc.) you may specify a
        number k that will produce k-points along the curve.

        Keyword Args:
            k: (int)
                For shapes with smooth curves, increasing k increases the number of
                points generated along the curve
        """

    @abstractmethod
    def circumscribing_circle(self):
        """
        Produces a circle that entirely encompasses the shape

        Returns:
            (GeoCircle)
        """

    @abstractmethod
    def circumscribing_rectangle(self):
        """
        Produces a rectangle that entirely encompasses the shape

        Returns:
            (GeoBox)
        """

    @abstractmethod
    def contains_coordinate(self, coord: Coordinate) -> bool:
        """
        Test if a geoshape contains a coordinate.

        Args:
            coord:
                A Coordinate

        Returns:
            bool
        """

    @abstractmethod
    def to_polygon(self, **kwargs):
        """
        Converts the shape to a GeoPolygon

        Returns:
            (GeoPolygon)
        """


class GeoPolygon(GeoShape):

    """
    A Polygon, as expressed by an ordered list of Coordinates. The final Coordinate
    must be identical to the first Coordinate.

    Args:
        outline: (List[Coordinate])
            A list of coordinates that define the outside edges of the polygon

        args: (List[Coordinate])
            Additional lists of coordinates representing holes in the polygon

        dt: (datetime | TimeInterval | None)


        properties: dict
            Additional properties that describe this geoshape.

    """

    def __init__(
        self,
        outline: List[Coordinate],
        *args: List[Coordinate],
        dt: Optional[_GEOTIME_TYPE] = None,
        properties: Optional[Dict] = None,
        hole: Optional[List[Coordinate]] = None,
    ):
        super().__init__(dt, properties)

        if not outline[0] == outline[-1]:
            self.logger.warning(
                'Polygon outlines must be self-closing; your final point will be '
                'connected to your starting point.'
            )
            outline = [*outline, outline[0]]

        self.outline = outline
        self.hole = hole

        self.holes = []
        for hole in args:
            if not hole[0] == hole[-1]:
                self.logger.warning(
                    'Polygon holes must be self-closing; your final point will be '
                    'connected to your starting point.'
                )
                hole = [*hole, hole[0]]

            self.holes.append(hole)

    def __eq__(self, other):
        if not isinstance(other, GeoPolygon):
            return False

        if not self.dt == other.dt:
            return False

        # Determine if self.outline matches any (forward or backward) rotation of
        # other.outline
        if len(self.outline) != len(other.outline):
            return False  # Can't match if not the same number of points

        s_outline = self.outline[0:-1]
        o_outline = other.outline[0:-1]
        outline_eq = False
        for _ in range(0, len(o_outline)):
            # Rotate the outline
            if s_outline in (o_outline, o_outline[::-1]):
                outline_eq = True
                break
            o_outline = o_outline[1:] + [o_outline[0]]

        if not outline_eq:
            return False

        if len(self.holes) != len(other.holes):
            return False

        s_holes = set([tuple({(x, y) for x, y in zip(hole, hole[1:])}) for hole in self.holes])
        o_holes = set([tuple({(x, y) for x, y in zip(hole, hole[1:])}) for hole in other.holes])
        return s_holes == o_holes

    def __hash__(self):
        return hash((tuple(self.outline), self.dt))

    def __repr__(self):
        return f'<GeoPolygon of {len(self.outline) - 1} coordinates>'

    @property
    def centroid(self):
        return Coordinate(
            *[
                round_half_up(statistics.mean(x), 7)
                for x in zip(*[y.to_float() for y in self.outline[:-1]])
            ]
        )

    @staticmethod
    def _point_in_polygon(
            coord: Coordinate,
            polygon: List[Coordinate],
            include_boundary: bool = False,
    ) -> bool:
        """
        Tests whether a point is in the polygon. From the point, draws
        a straight line along the latitude and determines how many sides
        of the polygon intersect with it. If there are an odd number of
        intersections, the point is in the polygon.

        Notes:
            Use __contains__ instead of calling this function directly,
            because it handles common-sense methods to filter out points
            that are definitely not in the polygon.

        Args:
            coord:
                A Coordinate

            polygon:
                A list of coordinates (self-closing) representing a linear ring

            include_boundary:
                Whether to count boundaries as intersecting (parallel overlapping
                lines still do not count)

        Returns:
            bool
        """
        test_line = (coord, Coordinate(180, float(coord.latitude)))
        _intersections = 0
        for vertex in zip(polygon, [*polygon[1:], polygon[0]]):
            intersection = find_line_intersection(test_line, vertex)
            if not intersection:
                continue

            if intersection[1] and not include_boundary:
                # Lies on boundary, no need to continue
                return False

            if include_boundary or not intersection[1]:
                # If boundaries are allowed, or is not a boundary intersection
                _intersections += 1

        return _intersections > 0 and _intersections % 2 != 0

    def bounding_coords(self, **_):
        # Is self-closing
        return self.outline

    def circumscribing_circle(self):
        centroid = self.centroid
        max_dist = max(
            haversine_distance_meters(x, centroid) for x in self.outline[:-1]
        )
        return GeoCircle(centroid, max_dist, dt=self.dt)

    def circumscribing_rectangle(self):
        lons, lats = zip(*[y.to_float() for y in self.outline])
        return GeoBox(
            Coordinate(min(lons), max(lats)),
            Coordinate(max(lons), min(lats)),
            dt=self.dt,
        )

    def contains_coordinate(self, coord: Coordinate) -> bool:
        # First see if the point even falls inside the circumscribing rectangle
        _coord = coord.to_float()
        lons, lats = zip(*[y.to_float() for y in self.outline])
        if (
            min(lons) > _coord[0]
            or min(lats) > _coord[1]
            or max(lons) < _coord[0]
            or max(lats) < _coord[1]
        ):
            # Falls outside rectangle - not in polygon
            return False

        # If not inside outline, no need to continue
        if not self._point_in_polygon(coord, self.outline):
            return False

        for hole in self.holes:
            if self._point_in_polygon(coord, hole):
                return False

        return True

    @classmethod
    def from_wkt(cls, wkt_str: str):
        """Create a GeoPolygon from a wkt string"""
        if not _RE_POLYGON_WKT.match(wkt_str):
            raise ValueError(f'Invalid WKT Polygon: {wkt_str}')

        coord_groups = _RE_COORD.findall(wkt_str)
        outline = _parse_wkt_coord_group(coord_groups[0])
        holes = []
        if len(coord_groups) > 1:
            holes = [_parse_wkt_coord_group(coord_group) for coord_group in coord_groups[1:]]

        return GeoPolygon(outline, *holes)

    def to_wkt(self, **kwargs):
        """
        Converts the shape to its WKT string representation

        Keyword Args:
            Arguments to be passed to the .bounding_coords() method. Reference
            that method for a list of corresponding kwargs.

        Returns:
            str
        """
        bbox_str = f'({",".join(" ".join(x.to_str()) for x in self.outline)})'
        for hole in self.holes:
            bbox_str += f',({",".join(" ".join(x.to_str()) for x in hole)})'
        return f'POLYGON({bbox_str})'

    @classmethod
    def from_wkt(cls, wkt_string: str):
        if not _RE_POLYGON_WKT.match(wkt_string):
            raise ValueError(f'Invalid WKT Polygon: {wkt_string}')

        coord_groups = _RE_COORD_GROUP.findall(wkt_string)
        if not 0 < len(coord_groups) < 3:
            raise ValueError(f'Invalid WKT Polygon: {wkt_string}')

        outline = _parse_wkt_coord_group(coord_groups[0])
        hole = None
        if len(outline) == 2:
            hole = _parse_wkt_coord_group(coord_groups[1])

        return GeoPolygon(outline, hole=hole)



    def to_polygon(self, **kwargs):
        return self


class GeoBox(GeoShape):

    """
    A Box (or Square), as expressed by the Northwest and Southeast corners.

    Args:
        nw_bound: (Coordinate)
            The Northwest corner of the box

        se_bound: (Coordinate)
            The Southeast corner of the box

    """

    def __init__(
        self,
        nw_bound: Coordinate,
        se_bound: Coordinate,
        dt: Optional[_GEOTIME_TYPE] = None,
        properties: Optional[Dict] = None,
    ):
        super().__init__(dt, properties)
        self.nw_bound = nw_bound
        self.se_bound = se_bound

    def __eq__(self, other):
        if not isinstance(other, GeoBox):
            return False

        return (
            self.nw_bound == other.nw_bound
            and self.se_bound == other.se_bound
            and self.dt == other.dt
        )

    def __hash__(self):
        return hash((self.nw_bound, self.se_bound, self.dt))

    def __repr__(self):
        return f'<GeoBox {self.nw_bound.to_float()} - {self.se_bound.to_float()}>'

    @property
    def centroid(self):
        _nw = self.nw_bound.to_float()
        _se = self.se_bound.to_float()
        return Coordinate(
            round_half_up(statistics.mean([_nw[0], _se[0]]), 7),
            round_half_up(statistics.mean([_nw[1], _se[1]]), 7),
        )

    def bounding_coords(self, **kwargs):
        _nw = self.nw_bound.to_str()
        _se = self.se_bound.to_str()

        # Is self-closing
        return [
            self.nw_bound,
            Coordinate(_se[0], _nw[1]),
            self.se_bound,
            Coordinate(_nw[0], _se[1]),
            self.nw_bound,
        ]

    def contains_coordinate(self, coord: Coordinate):
        lon, lat = coord.to_float()
        if float(self.nw_bound.longitude) <= lon <= float(
            self.se_bound.longitude
        ) and float(self.se_bound.latitude) <= lat <= float(self.nw_bound.latitude):
            return True

        return False

    def circumscribing_rectangle(self):
        return self

    def circumscribing_circle(self):
        return GeoCircle(
            self.centroid,
            haversine_distance_meters(self.nw_bound, self.centroid),
            dt=self.dt,
        )

    def to_polygon(self, **_):
        return GeoPolygon(self.bounding_coords(), dt=self.dt)


class GeoCircle(GeoShape):

    """
    A circle shape, as expressed by:
        * A Coordinate center
        * A radius

    Args:
        center: (Coordinate)
            The circle centroid

        radius: (float)
            The length of the circle's radius, in meters
    """

    def __init__(
        self,
        center: Coordinate,
        radius: float,
        dt: Optional[_GEOTIME_TYPE] = None,
        properties: Optional[Dict] = None,
    ):
        super().__init__(dt, properties)
        self.center = center
        self.radius = radius

    def __eq__(self, other):
        if not isinstance(other, GeoCircle):
            return False

        return (
            self.center == other.center
            and self.radius == other.radius
            and self.dt == other.dt
        )

    def __hash__(self):
        return hash((self.centroid, self.radius, self.dt))

    def __repr__(self):
        return f'<GeoCircle at {self.centroid.to_float()}; radius {self.radius} meters>'

    @property
    def centroid(self):
        return self.center

    def bounding_coords(self, **kwargs) -> List[Coordinate]:
        k = kwargs.get('k') or 36
        coords = []

        for i in range(k):
            angle = math.pi * 2 / k * i
            coord = inverse_haversine_radians(self.center, angle, self.radius)
            coords.append(coord)

        # Is self-closing
        return [*coords, coords[0]]

    def circumscribing_rectangle(self):
        return GeoBox(
            inverse_haversine_radians(
                self.center, math.radians(315), self.radius * math.sqrt(2)
            ),
            inverse_haversine_radians(
                self.center, math.radians(135), self.radius * math.sqrt(2)
            ),
            dt=self.dt,
        )

    def circumscribing_circle(self):
        return self

    def contains_coordinate(self, coord: Coordinate) -> bool:
        return haversine_distance_meters(coord, self.center) <= self.radius

    def to_polygon(self, **kwargs):
        return GeoPolygon(self.bounding_coords(**kwargs), dt=self.dt)


class GeoEllipse(GeoShape):

    """
    An ellipsoid shape (or oval), represented by:
        * a Coordinate center
        * a major axis (the radius at its greatest value)
        * a minor axis (the radius at its least value)
        * rotation (the major axis's degree offset from North)

    Args:
        center: (Coordinate)
            The centroid of the ellipse

        major_axis: (float)
            The maximum radius value

        minor_axis: (float)
            The minimum radius value

        rotation: (int)
            The major axis's degree offset from North (expressed as East of North)

    """

    def __init__(  # pylint: disable=R0913
        self,
        center: Coordinate,
        major_axis: float,
        minor_axis: float,
        rotation: int,
        dt: Optional[_GEOTIME_TYPE] = None,
        properties: Optional[Dict] = None,
    ):
        super().__init__(dt, properties)

        self.center = center
        self.major_axis = major_axis
        self.minor_axis = minor_axis
        self.rotation = rotation

    def __eq__(self, other):
        if not isinstance(other, GeoEllipse):
            return False

        return (
            self.center == other.center
            and self.major_axis == other.major_axis
            and self.minor_axis == other.minor_axis
            and self.rotation == other.rotation
            and self.dt == other.dt
        )

    def __hash__(self):
        return hash(
            (self.centroid, self.minor_axis, self.major_axis, self.rotation, self.dt)
        )

    def __repr__(self):
        return (
            f'<GeoEllipse at {self.center.to_float()}; '
            f'radius {self.major_axis}/{self.minor_axis}; '
            f'rotation {self.rotation}>'
        )

    @property
    def centroid(self):
        return self.center

    def _radius_at_angle(self, angle: float) -> float:
        """
        Returns the ellipse radius length at a given angle.

        Args:
            angle:
                The angle of direction from the ellipse center

        Returns:
            float
        """
        return (
            self.major_axis
            * self.minor_axis
            / math.sqrt(
                (self.major_axis**2) * (math.sin(angle) ** 2)
                + (self.minor_axis**2) * (math.cos(angle) ** 2)
            )
        )

    def bounding_coords(self, **kwargs):
        k = kwargs.get('k') or math.ceil(36 * self.major_axis / self.minor_axis)
        coords = []
        rotation = math.radians(self.rotation)

        for i in range(k):
            angle = (math.pi * 2 / k) * i

            radius = self._radius_at_angle(angle)
            coord = inverse_haversine_radians(
                self.center, angle + rotation, radius
            )

            coords.append(coord)

        return [*coords, coords[0]]

    def circumscribing_rectangle(self):
        lons, lats = zip(*[y.to_float() for y in self.bounding_coords()])
        return GeoBox(
            Coordinate(min(lons), max(lats)),
            Coordinate(max(lons), min(lats)),
            dt=self.dt,
        )

    def circumscribing_circle(self):
        return GeoCircle(self.center, self.major_axis, dt=self.dt)

    def contains_coordinate(self, coord: Coordinate) -> bool:
        bearing = bearing_degrees(self.center, coord)
        radius = self._radius_at_angle(math.radians(bearing - self.rotation))
        return haversine_distance_meters(self.center, coord) <= radius

    def to_polygon(self, **kwargs):
        return GeoPolygon(self.bounding_coords(**kwargs), dt=self.dt)


class GeoRing(GeoShape):

    """
    A ring shape consisting of the area between two concentric circles, represented by:
        * A Coordinate centroid
        * The radius length of the inner circle
        * The radius length of the outer circle

    Optionally, you may also specify minimum and maximum angles, creating a wedge shape.

    Args:
        center: (Coordinate)
            The center coordinate of the shape.

        inner_radius: (float)
            The length of the inner circle's radius, in meters

        outer_radius: (float)
            The length of the outer circle's radius, in meters

        angle_min: (int) (Optional)
            The minimum angle (expressed as degrees East of North) from which to create a
            wedge shape. If not provided, an angle of 0 degrees will be inferred.

        angle_max: (int) (Optional)
            The maximum angle (expressed as degrees East of North) from which to create a
            wedge shape. If not provided, an angle of 360 degrees will be inferred.

    """

    def __init__(  # pylint: disable=too-many-arguments
        self,
        center: Coordinate,
        inner_radius: float,
        outer_radius: float,
        angle_min: Optional[int] = None,
        angle_max: Optional[int] = None,
        dt: Optional[_GEOTIME_TYPE] = None,
        properties: Optional[Dict] = None,
    ):
        super().__init__(dt, properties)

        self.center = center
        self.inner_radius = inner_radius
        self.outer_radius = outer_radius
        self.angle_min = angle_min or 0
        self.angle_max = angle_max or 360

    def __eq__(self, other):
        if not isinstance(other, GeoRing):
            return False

        return (
            self.center == other.center
            and self.inner_radius == other.inner_radius
            and self.outer_radius == other.outer_radius
            and self.angle_min == other.angle_min
            and self.angle_max == other.angle_max
            and self.dt == other.dt
        )

    def __hash__(self):
        return hash(
            (
                self.centroid,
                self.inner_radius,
                self.outer_radius,
                self.angle_min,
                self.angle_max,
                self.dt,
            )
        )

    def __repr__(self):
        return (
            f'<GeoRing at {self.center.to_float()}; '
            f'radii {self.inner_radius}/{self.outer_radius}'
            f'{f"; {self.angle_min}-{self.angle_max} degrees" if self.angle_min else ""}>'
        )

    @property
    def centroid(self):
        if self.angle_min and self.angle_max:
            # If shape is a wedge, centroid has to shift
            return Coordinate(
                *[
                    round_half_up(statistics.mean(x), 7)
                    for x in zip(*[y.to_float() for y in self.bounding_coords()])
                ]
            )

        return self.center

    def bounding_coords(self, **kwargs):
        k = kwargs.get('k') or max(math.ceil((self.angle_max - self.angle_min) / 10), 10)
        outer_coords = []
        inner_coords = []

        for i in range(k + 1):
            angle = (
                math.pi
                * (self.angle_min + (self.angle_max - self.angle_min) / k * i)
                / 180
            )
            coord = inverse_haversine_radians(
                self.center, angle, self.outer_radius
            )
            outer_coords.append(coord)

            coord = inverse_haversine_radians(
                self.center, angle, self.inner_radius
            )
            inner_coords.append(coord)

        # Is self-closing
        return [*outer_coords, *inner_coords[::-1], outer_coords[0]]

    def circumscribing_rectangle(self):
        lons, lats = zip(*[y.to_float() for y in self.bounding_coords()])
        return GeoBox(
            Coordinate(min(lons), max(lats)),
            Coordinate(max(lons), min(lats)),
            dt=self.dt,
        )

    def circumscribing_circle(self):
        if self.angle_min and self.angle_max:
            # declare as variable to avoid recomputing
            _centroid = self.centroid

            return GeoCircle(
                _centroid,
                max(
                    haversine_distance_meters(x, _centroid)
                    for x in self.bounding_coords()
                ),
                dt=self.dt,
            )

        return GeoCircle(self.centroid, self.outer_radius, dt=self.dt)

    def contains_coordinate(self, coord: Coordinate) -> bool:
        # Make sure bearing within wedge, if a wedge
        if self.angle_max - self.angle_min < 360:
            bearing = bearing_degrees(self.center, coord)
            if not self.angle_min <= bearing <= self.angle_max:
                return False

        radius = haversine_distance_meters(self.center, coord)
        return self.inner_radius <= radius <= self.outer_radius

    def to_polygon(self, **kwargs):
        return GeoPolygon(self.bounding_coords(**kwargs), dt=self.dt)

    def to_wkt(self, **kwargs) -> str:
        if self.angle_min == 0 and self.angle_max == 360:
            # Return as a polygon with hole
            outer_circle = GeoCircle(self.center, self.outer_radius).bounding_coords(**kwargs)
            outer_bbox_str = ",".join(
                " ".join(x.to_str()) for x in outer_circle
            )
            inner_circle = GeoCircle(self.center, self.inner_radius).bounding_coords(**kwargs)
            inner_bbox_str = ",".join(
                " ".join(x.to_str()) for x in inner_circle
            )
            return f'POLYGON(({outer_bbox_str}), ({inner_bbox_str}))'

        return super().to_wkt(**kwargs)


class GeoLineString(GeoShape):

    """
    A LineString (or more colloquially, a path) consisting of a series of
    """

    def __init__(
            self,
            coords: List[Coordinate],
            dt: Optional[_GEOTIME_TYPE] = None,
            properties: Optional[Dict] = None
    ):
        super().__init__(dt, properties)
        self.coords = coords

    def __eq__(self, other):
        if not isinstance(other, GeoLineString):
            return False

        return self.coords == other.coords and self.dt == other.dt

    def __hash__(self):
        return hash((tuple(self.coords), self.dt))

    def __repr__(self):
        return f'<GeoLineString with {len(self.coords)} points>'

    @property
    def centroid(self):
        return Coordinate(
            *[
                round_half_up(statistics.mean(x), 7)
                for x in zip(*[y.to_float() for y in self.coords])
            ]
        )

    def bounding_coords(self, **kwargs):
        # Is not self-closing
        return self.coords

    def circumscribing_circle(self):
        centroid = self.centroid
        max_dist = max(haversine_distance_meters(x, centroid) for x in self.coords)
        return GeoCircle(centroid, max_dist, dt=self.dt)

    def circumscribing_rectangle(self):
        lons, lats = zip(*[y.to_float() for y in self.coords])
        return GeoBox(
            Coordinate(min(lons), max(lats)),
            Coordinate(max(lons), min(lats)),
            dt=self.dt,
        )

    def contains_coordinate(self, coord: Coordinate) -> bool:
        # For now, just check for exact match. Will need update if buffering
        # becomes a feature
        return coord in self.coords

    @classmethod
    def from_wkt(cls, wkt_str: str):
        """Create a GeoLineString from a wkt string"""
        if not _RE_LINESTRING_WKT.match(wkt_str):
            raise ValueError(f'Invalid WKT LineString: {wkt_str}')

        coord_groups = _RE_COORD.findall(wkt_str)
        if not len(coord_groups) == 1:
            raise ValueError(f'Invalid WKT LineString: {wkt_str}')

        return GeoLineString(_parse_wkt_coord_group(coord_groups[0]))

    def to_geojson(
            self,
            k: Optional[int] = None,
            properties: Optional[Dict] = None,
            **kwargs
    ) -> Dict:
        return {
            'type': 'Feature',
            'geometry': {
                'type': 'LineString',
                'coordinates': [list(x.to_float()) for x in self.bounding_coords(k=k)],
            },
            'properties': {
                **self.properties,
                **self._dt_to_json(),
                **(properties or {})
            },
            **kwargs
        }

    def to_polygon(self, **kwargs):
        return GeoPolygon(self.bounding_coords(**kwargs), dt=self.dt)

    def to_wkt(self, **kwargs):
        bbox_str = ",".join(
            " ".join(x.to_str()) for x in self.bounding_coords(**kwargs)
        )
        return f'LINESTRING({bbox_str})'


class GeoPoint(GeoShape):

    """
    A Coordinate with an associated timestamp. This is the only shape which
    actually requires a timestamp; if your points are time-less you should just
    use the Coordinate object.

    Args:

    """

    def __init__(
        self,
        center: Coordinate,
        dt: Optional[_GEOTIME_TYPE] = None,
        properties: Optional[Dict] = None
    ):
        super().__init__(dt, properties)
        self.center = center

    def __eq__(self, other):
        if not isinstance(other, GeoPoint):
            return False

        return self.center == other.center and self.dt == other.dt

    def __hash__(self):
        return hash((self.center, self.dt))

    def __repr__(self):
        return f'<GeoPoint at {self.center.to_str()}>'

    @property
    def centroid(self):
        return self.center

    def bounding_coords(self, **kwargs):
        return [self.center]

    def circumscribing_circle(self):
        raise NotImplementedError('Points cannot be circumscribed')

    def circumscribing_rectangle(self):
        raise NotImplementedError('Points cannot be circumscribed')

    def contains_coordinate(self, coord: Coordinate) -> bool:
        # Points don't contain anything, even themselves
        return False

    @classmethod
    def from_wkt(cls, wkt_str: str):
        """Create a GeoPoint from a wkt string"""
        _match = _RE_POINT_WKT.match(wkt_str)
        if not _match:
            raise ValueError(f'Invalid WKT Point: {wkt_str}')

        return GeoPoint(Coordinate(*_match.groups()[0].split(' ')))

    def to_geojson(
            self,
            k: Optional[int] = None,
            properties: Optional[Dict] = None,
            **kwargs
    ) -> Dict:
        return {
            'type': 'Feature',
            'geometry': {
                'type': 'Point',
                'coordinates': list(self.center.to_float()),
            },
            'properties': {
                **self.properties,
                **self._dt_to_json(),
                **(properties or {})
            },
            **kwargs
        }

    def to_polygon(self, **kwargs):
        raise NotImplementedError('Points cannot be converted to polygons')

    def to_shapely(self):
        import shapely

        return shapely.Point(*self.centroid.to_float())

    def to_wkt(self, **_):
        point_str = " ".join(self.center.to_str())
        return f'POINT(({point_str}))'<|MERGE_RESOLUTION|>--- conflicted
+++ resolved
@@ -90,7 +90,7 @@
     def end(self) -> datetime:
         """The end date/datetime, if present"""
         if not self.dt:
-            raise ValueError("GeoShape has no associated time information.")
+            return None
 
         if isinstance(self.dt, datetime):
             return self.dt
@@ -107,11 +107,7 @@
         return props
 
     @property
-<<<<<<< HEAD
-    def start(self) -> Union[date, datetime, None]:
-=======
     def start(self) -> datetime:
->>>>>>> 23f33125
         """The start date/datetime, if present"""
         if not self.dt:
             return None
@@ -121,18 +117,10 @@
 
         return self.dt.start
 
-<<<<<<< HEAD
-    @property
-    def end(self) -> Union[date, datetime, None]:
-        """The end date/datetime, if present"""
-        if not self.dt:
-            return None
-=======
     def _dt_to_json(self) -> Dict[str, str]:
         """Safely convert time bounds to json"""
         if not self.dt:
             return {}
->>>>>>> 23f33125
 
         return {
             'datetime_start': self.start.isoformat(),
