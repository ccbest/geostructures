--- conflicted
+++ resolved
@@ -915,7 +915,6 @@
 
         return GeoPolygon(outline, holes=holes, dt=dt, properties=properties)
 
-<<<<<<< HEAD
     @classmethod
     def from_kml(
             cls,
@@ -958,10 +957,7 @@
 
         return GeoPolygon(outline, *holes, dt=polygon.timeStamp, properties=properties)
 
-    def to_wkt(self, **kwargs):
-=======
     def to_wkt(self, **kwargs) -> str:
->>>>>>> 2deb51e2
         """
         Converts the shape to its WKT string representation
 
