"""
Module for geohash transformers
"""

<<<<<<< HEAD
__all__ = ['H3Hasher', 'Hasher', 'convert_hashmap']
=======
__all__ = [
    'H3Hasher', 'HasherBase', 'NiemeyerHasher',
    'niemeyer_to_geobox'
]
>>>>>>> d846a8d5

import abc
from collections import defaultdict
from typing import Any, Dict, List, Optional, Sequence, Set, Tuple, TypedDict

from geostructures import Coordinate, GeoBox, GeoLineString, GeoPoint, GeoPolygon
from geostructures.structures import GeoShape
from geostructures.collections import FeatureCollection, ShapeCollection
from geostructures.calc import find_line_intersection
from geostructures.utils.functions import round_half_up
from h3 import h3_to_geo_boundary


_NIEMEYER_CONFIG_TYPE = TypedDict(
    '_NIEMEYER_CONFIG_TYPE',
    {
        'bits': Tuple,
        'charset': str,
        'inverse': Dict[int, int],
        'min_y': float,
        'max_y': float,
        'min_x': float,
        'max_x': float,
    }
)

_NIEMEYER_CONFIG: Dict[int, _NIEMEYER_CONFIG_TYPE] = {
    16: {
        'bits': (8, 4, 2, 1),
        'charset': '0123456789abcdef',
        'inverse': {
            **{x + 48: x for x in range(10)},
            **{x + 97: x + 10 for x in range(6)},
        },
        'min_y': -180.,
        'max_y': 180.,
        'min_x': -180.,
        'max_x': 180.
    },
    32: {
        'bits': (16, 8, 4, 2, 1),
        'charset': '0123456789bcdefghjkmnpqrstuvwxyz',
        'inverse': {
            **{x + 48: x for x in range(10)},
            **{x + 98: x + 10 for x in range(7)},
            **{106: 17, 107: 18, 109: 19, 110: 20},
            **{x + 112: x + 21 for x in range(11)}
        },
        'min_y': -90.,
        'max_y': 90.,
        'min_x': -180.,
        'max_x': 180.
    },
    64: {
        'bits': (32, 16, 8, 4, 2, 1),
        'charset': '0123456789=ABCDEFGHIJKLMNOPQRSTUVWXYZ_abcdefghijklmnopqrstuvwxyz',
        'inverse': {
            **{x + 48: x for x in range(10)},
            **{x + 65: x + 11 for x in range(26)},
            **{x + 97: x + 38 for x in range(26)},
            **{61: 10, 95: 37}
        },
        'min_y': -180.,
        'max_y': 180.,
        'min_x': -180.,
        'max_x': 180.
    }
}


def _decode_niemeyer(geohash: str, base: int) -> Tuple[float, float, float, float]:
    """
    Converts a Niemeyer geohash into the center lon/lat with corresponding error margins
    Args:
        geohash:
            A geohash

        base:
            The geohash base; one of 16, 32, or 64

    Returns:
        longitude, latitude, longitude_error, latitude_error
    """

    config = _NIEMEYER_CONFIG[base]
    lat_interval = [config['min_y'], config['max_y']]
    lon_interval = [config['min_x'], config['max_x']]
    lon_error, lat_error = config['max_x'], config['max_y']
    lon_component = True

    for character in geohash:
        if character not in config['charset']:
            raise ValueError(f'invalid character in geohash: {character}')

        character_decoded = config['inverse'][ord(character)]
        for mask in config['bits']:
            if lon_component:
                lon_error /= 2.0
                if character_decoded & mask != 0:
                    lon_interval[0] = (lon_interval[0] + lon_interval[1]) / 2.0
                else:
                    lon_interval[1] = (lon_interval[0] + lon_interval[1]) / 2.0
            else:
                lat_error /= 2.0
                if character_decoded & mask != 0:
                    lat_interval[0] = (lat_interval[0] + lat_interval[1]) / 2.0
                else:
                    lat_interval[1] = (lat_interval[0] + lat_interval[1]) / 2.0
            lon_component = not lon_component

    lat = (lat_interval[0] + lat_interval[1]) / 2.0
    lon = (lon_interval[0] + lon_interval[1]) / 2.0

    return lon, lat, lon_error, lat_error


def _coord_to_niemeyer(coordinate: Coordinate, length: int, base: int) -> str:
    """
    Find the geohash (of a specific base/length) in which a lat/lon point falls.

    Args:
        coordinate:
            The coordinate to encode

        length:
            length of geohash

        base:
            the base of the geohash; one of 16, 32, 64

    Return:
        (str) the geohash in which the point falls
    """
    if base not in _NIEMEYER_CONFIG:
        raise ValueError('Unsupported base, must be one of: 16, 32, 64')

    config = _NIEMEYER_CONFIG[base]
    geohash = ''
    lat_interval = [config['min_y'], config['max_y']]
    lon_interval = [config['min_x'], config['max_x']]
    character, bit = 0, 0
    lon_component = True
    lon, lat = coordinate.to_float()

    geohash_position = 0
    while geohash_position < length:
        if lon_component:
            mid = (lon_interval[0] + lon_interval[1]) / 2.0
            if lon > mid:
                character |= config['bits'][bit]
                lon_interval[0] = mid
            else:
                lon_interval[1] = mid
        else:
            mid = (lat_interval[0] + lat_interval[1]) / 2.0
            if lat > mid:
                character |= config['bits'][bit]
                lat_interval[0] = mid
            else:
                lat_interval[1] = mid

        if bit < len(config['bits']) - 1:
            bit += 1
        else:
            geohash += config['charset'][character]
            geohash_position += 1
            character, bit = 0, 0

        lon_component = not lon_component

    return geohash


def _get_niemeyer_subhashes(geohash: str, base: int) -> Set[str]:
    """
    Given a Niemeyer geohash and its base, return the subhashes.

    Args:
        geohash:
            A Niemeyer geohash

        base:
            the base of the geohash; one of 16, 32, 64

    Returns:

    """
    if base not in _NIEMEYER_CONFIG:
        raise ValueError('Unsupported base, must be one of: 16, 32, 64')

    config = _NIEMEYER_CONFIG[base]
    return {geohash + char for char in config['charset']}


def niemeyer_to_geobox(geohash: str, base: int) -> GeoBox:
    """
    Convert a Niemeyer geohash to its representative rectangle (a centroid with
    a corresponding error margin).

    Args:
        geohash:
            A Niemeyer geohash

        base:
            the base of the geohash; one of 16, 32, 64

    Return:
        (float) center of geohash latitude
        (float) center of geohash longitude
        (float) height of the geohash in degrees latitude
        (float) width of the geohash in degrees longitude
    """
    lon, lat, lon_error, lat_error = _decode_niemeyer(geohash, base)
    return GeoBox(
        Coordinate(lon - lon_error, lat + lat_error),
        Coordinate(lon + lon_error, lat - lat_error)
    )


class HasherBase(abc.ABC):

    """
    Base class for all geohasher objects.
    """

    @abc.abstractmethod
    def hash_collection(
        self,
        collection: ShapeCollection,
        **kwargs
    ) -> Dict[str, Any]:
        """
        Returns a dictionary of hashes with values equal to the output of an aggregation
        function over the shapes that intersect each hash.

        Args:
            collection:
                A collection (Track or FeatureCollection) from geostructures.collections

        Keyword Args:
            agg_fn:
                A function that accepts a list of geoshapes. If not specified, the length
                of the list.

        Returns:
            dict, with keys for each geohash and values from agg_fn output
        """

    @abc.abstractmethod
    def hash_shape(
        self,
        shape: GeoShape,
        **kwargs
    ) -> Set[str]:
        """
        Returns a set of the geohashes (as strings) that tile a given geoshape.

        Args:
            shape:
                A geoshape, from geostructures

        Returns:
            set
        """


class H3Hasher(HasherBase):
    """
    Converts geoshapes or collections of geoshapes into H3 geohashes.

    Args:
        resolution:
            The H3 resolution to create geoshapes at. See H3's documentation for additional
            information about resolution sizes.
    """

    def __init__(
        self,
        resolution: Optional[int] = None,
    ):
        import h3  # noqa: F401

        self.resolution = resolution

    @staticmethod
    def _hash_polygon(polygon: GeoShape, resolution: int) -> Set[str]:
        """
        Returns all geohashes contained by a polygon. Uses H3's polyfill function

        Args:
            polygon:
                Any type of geoshape, excluding GeoPoints and GeoLineStrings

            resolution:
                The H3 resolution

        Returns:
            A set of H3 geohashes
        """
        import h3

        return h3.polyfill(
            polygon.to_geojson()['geometry'],
            resolution,
            geo_json_conformant=True  # uses long/lat order
        )

    @staticmethod
    def _hash_linestring(linestring: GeoLineString, resolution: int) -> Set[str]:
        """
        Returns all geohashes that intersect a linestring.

        Because H3 only returns hexes between hex centroids, we create a 1-ring buffer around
        H3's line and test each hex to make sure it intersects a given element of the
        linestring.

        Args:
            linestring:
                A GeoLineString, from geostructures

            resolution:
                The H3 resolution

        Returns:
            A set of H3 geohashes
        """
        import h3

        _hexes = set()
        for edge in zip(linestring.bounding_coords(), linestring.bounding_coords()[1:]):
            # Get h3's straight line hexes
            line_hashes = h3.h3_line(
                h3.geo_to_h3(edge[0].latitude, edge[0].longitude, resolution),
                h3.geo_to_h3(edge[1].latitude, edge[1].longitude, resolution)
            )
            # Add single ring buffer
            all_hexes = set(
                hexid for rings in h3.hex_ranges(line_hashes, 1).values()
                for ring in rings
                for hexid in ring
            )
            # Test which hexes actually intersect the line
            for _hex in all_hexes:
                bounds = [Coordinate(y, x) for x, y in h3.h3_to_geo_boundary(_hex)]
                for hex_edge in zip(bounds, [*bounds[1:], bounds[0]]):
                    if find_line_intersection(edge, hex_edge):
                        _hexes.add(_hex)
                        break

        return _hexes

    @staticmethod
    def _hash_point(point: Coordinate, resolution: int) -> Set[str]:
        """
        Returns the geohash corresponding to a point.

        Args:
            point:
                A geostructures Coordinate

            resolution:
                The H3 resolution

        Returns:
            A set of H3 geohashes
        """
        import h3

        return {
            h3.geo_to_h3(
                point.latitude,
                point.longitude,
                resolution
            )
        }

    def hash_collection(
            self,
            collection: ShapeCollection,
            **kwargs
    ) -> Dict[str, Any]:
        """
        Hash a geostructures FeatureCollection. Returns a dictionary of hashes with
        values equal to the output of an aggregation function over the shapes that
        intersect each hash.

        Args:
            collection:
                A geoshape collection, from geostructures.collections

        Keyword Args:
            resolution:
                The H3 resolution to apply
            agg_fn:
                A function that accepts a list of geoshapes. If not specified, this
                will be the length of the list.

        Returns:
            A dictionary of H3 geohashes mapped to the result of the aggregation
            function
        """
        resolution = kwargs.get('resolution', self.resolution)
        if not resolution:
            raise ValueError('You must pass a H3 resolution.')

        agg_fn = kwargs.get('agg_fn', len)
        hash_dict: Dict[str, List[GeoShape]] = defaultdict(list)
        for shape in collection.geoshapes:
            for hash in self.hash_shape(shape, resolution=resolution):
                hash_dict[hash].append(shape)
        return {h: agg_fn(shape_list) for h, shape_list in hash_dict.items()}

    def hash_coordinates(self, coordinates: Sequence[Coordinate], **kwargs):
        """
        Hashes a collection of coordinates and counts the number
        of times each hash appears.

        Args:
            coordinates:
                A collection of Coordinates, from geostructures

        Keyword Args:
            resolution:
                The H3 resolution to apply
            agg_fn:
                A function that accepts a list of coordinates. If not specified, this
                will be the length of the list.

        Returns:
            A dictionary of H3 geohashes mapped to the result of the aggregation
            function
        """
        resolution = kwargs.get('resolution', self.resolution)
        agg_fn = kwargs.get('agg_fn', len)
        hash_dict: Dict[str, List[Coordinate]] = defaultdict(list)
        for coordinate in coordinates:
            hash_dict[self._hash_point(coordinate, resolution=resolution).pop()].append(coordinate)
        return {h: agg_fn(coord_list) for h, coord_list in hash_dict.items()}

    def hash_shape(self, shape: GeoShape, **kwargs):
        """
        Hashes a singular shape and returns the list of underlying h3 geohashes

        Args:
            shape:
                The shape to be hashed, from geostructures

        Keyword Args:
            resolution:
                The H3 resolution to apply

        Returns:
            The unique list of hashes that comprise the shape
        """
        resolution = kwargs.get('resolution', self.resolution)
        if not resolution:
            raise ValueError('You must pass a H3 resolution.')

        if isinstance(shape, GeoPoint):
            return self._hash_point(shape.centroid, resolution)

        if isinstance(shape, GeoLineString):
            return self._hash_linestring(shape, resolution)

        return self._hash_polygon(shape, resolution)


class NiemeyerHasher(HasherBase):

    """
    Converts geoshapes or collections of geoshapes into Niemeyer geohashes.

    Args:
        length:
            The length of the Niemeyer hashes to return. Longer length geohashes
            equate to smaller geospatial areas.

        base:
            The geohash algorithm base, one of 16, 32, or 64. The base determines the
            number of subdivisions made when traversing from one geohash to its subordinate
            geohashes.
    """

    def __init__(self, length: int, base: int):
        self.length = length
        self.base = base

    @staticmethod
    def _get_surrounding(geohash: str, base: int) -> List[str]:
        """
        Find all geohashes surrounding the geohash with the same base.

        Args:
            geohash: the central geohash
            base: the base of the geohash

        Return:
            (List[str]) surrounding geohashes
        """
        length = len(geohash)
        lon, lat, lon_err, lat_err = _decode_niemeyer(geohash, base)

        return [
            # from directly above, then clockwise
            _coord_to_niemeyer(Coordinate(lon, lat + lat_err * 2), length, base),
            _coord_to_niemeyer(Coordinate(lon + lon_err * 2, lat + lat_err * 2), length, base),
            _coord_to_niemeyer(Coordinate(lon + lon_err * 2, lat), length, base),
            _coord_to_niemeyer(Coordinate(lon + lon_err * 2, lat - lat_err * 2), length, base),
            _coord_to_niemeyer(Coordinate(lon, lat - lat_err * 2), length, base),
            _coord_to_niemeyer(Coordinate(lon - lon_err * 2, lat - lat_err * 2), length, base),
            _coord_to_niemeyer(Coordinate(lon - lon_err * 2, lat), length, base),
            _coord_to_niemeyer(Coordinate(lon - lon_err * 2, lat + lat_err * 2), length, base),
        ]

    def _hash_linestring(
        self,
        linestring: GeoLineString
    ):
        """
        Find the geohashes that fall along a linestring.

        Args:
            linestring:
                A geostructures.GeoLineString

        Returns:
            A set of geohashes
        """
        valid, checked, queue = set(), set(), set()
        start = _coord_to_niemeyer(linestring.coords[0], self.length, self.base)
        queue.add(start)

        while queue:
            gh = queue.pop()
            for near_gh in self._get_surrounding(gh, self.base):
                if near_gh in checked:
                    continue

                checked.add(near_gh)
                if niemeyer_to_geobox(near_gh, self.base).intersects_shape(linestring):
                    valid.add(near_gh)
                    queue.add(near_gh)

        return valid

    def _hash_point(
        self,
        point: Coordinate
    ) -> Set[str]:
        """
        Find the geohash that corresponds to a point.

        Args:
            point:
                A geostructures Coordinate

        Returns:
            A set of geohashes
        """
        return {_coord_to_niemeyer(point, self.length, self.base)}

    def _hash_polygon(
        self,
        polygon: GeoShape
    ) -> Set[str]:
        """
        Find all geohashes that cover the polygon.

        Args:
            polygon: polygon to cover with geohashes

        Returns:
            (Set[str]) the geohashes that cover the polygon
        """
        valid, checked, queue = set(), set(), set()
        start = _coord_to_niemeyer(polygon.bounding_coords()[0], self.length, self.base)
        valid.add(start)
        queue.add(start)

        while queue:
            gh = queue.pop()
            for near_gh in self._get_surrounding(gh, self.base):
                if near_gh in checked:
                    continue

                checked.add(near_gh)
                if niemeyer_to_geobox(near_gh, self.base).intersects_shape(polygon):
                    valid.add(near_gh)
                    queue.add(near_gh)

        return valid

    def hash_collection(
        self,
        collection: ShapeCollection,
        **kwargs
    ) -> Dict[str, Any]:
        """
        Hash a geostructures FeatureCollection. Returns a dictionary of hashes with
        values equal to the output of an aggregation function over the shapes that
        intersect each hash.

        Args:
            collection:
                A geostructures FeatureCollection

        Keyword Args:
            agg_fn:
                A function that accepts a list of geoshapes. If not specified, this
                will be the length of the list.

        Returns:
            A dictionary of Niemeyer geohashes mapped to the result of the
            aggregation function
        """
        agg_fn = kwargs.get('agg_fn', len)
        hash_dict: Dict[str, List[GeoShape]] = defaultdict(list)
        for shape in collection.geoshapes:
            for hash in self.hash_shape(shape):
                hash_dict[hash].append(shape)
        return {h: agg_fn(shape_list) for h, shape_list in hash_dict.items()}

    def hash_coordinates(self, coordinates: Sequence[Coordinate], **kwargs):
        """
        Hashes a collection of coordinates and counts the number
        of times each hash appears.

        Args:
            coordinates:
                A collection of Coordinates, from geostructures

        Keyword Args:
            agg_fn:
                A function that accepts a list of coordinates. If not specified, this
                will be the length of the list.

        Returns:
            A dictionary of Niemeyer geohashes mapped to the result of the
            aggregation function
        """
        agg_fn = kwargs.get('agg_fn', len)
        hash_dict: Dict[str, List[Coordinate]] = defaultdict(list)
        for coordinate in coordinates:
            hash_dict[self._hash_point(coordinate).pop()].append(coordinate)
        return {h: agg_fn(coord_list) for h, coord_list in hash_dict.items()}

    def hash_shape(self, shape: GeoShape, **_):
        """
        Converts a geoshape into a set of geohashes that make up the shape.

        Args:
            shape:
                A geostructures shape

        Returns:
            set
        """
        if isinstance(shape, GeoPoint):
            return self._hash_point(shape.centroid)

        if isinstance(shape, GeoLineString):
            return self._hash_linestring(shape)

        return self._hash_polygon(shape)


def convert_hashmap(hexmap: Dict[str, float]):
    """
    Converts an H3 hashmap into a geostructure FeatureCollection

    Args:
        hexmap:
            A dictionary of h3 hexagon ids to their corresponding weights.
    """
    polygon_hex_list: List[GeoShape] = []
    for hex in hexmap:
        coordList = []
        points = []
        coordList = h3_to_geo_boundary(hex, geo_json=True)
        points = [Coordinate(round_half_up(coord[0], 8), round_half_up(coord[1], 8)) for coord in coordList]
        if isinstance(hexmap, dict):
            polgon_hex = GeoPolygon(points, properties={'weight': hexmap.get(hex)})
        else:
            polgon_hex = GeoPolygon(points)

        polygon_hex_list.append(polgon_hex)

    return FeatureCollection(polygon_hex_list)
<|MERGE_RESOLUTION|>--- conflicted
+++ resolved
@@ -1,700 +1,698 @@
-"""
-Module for geohash transformers
-"""
-
-<<<<<<< HEAD
-__all__ = ['H3Hasher', 'Hasher', 'convert_hashmap']
-=======
-__all__ = [
-    'H3Hasher', 'HasherBase', 'NiemeyerHasher',
-    'niemeyer_to_geobox'
-]
->>>>>>> d846a8d5
-
-import abc
-from collections import defaultdict
-from typing import Any, Dict, List, Optional, Sequence, Set, Tuple, TypedDict
-
-from geostructures import Coordinate, GeoBox, GeoLineString, GeoPoint, GeoPolygon
-from geostructures.structures import GeoShape
-from geostructures.collections import FeatureCollection, ShapeCollection
-from geostructures.calc import find_line_intersection
-from geostructures.utils.functions import round_half_up
-from h3 import h3_to_geo_boundary
-
-
-_NIEMEYER_CONFIG_TYPE = TypedDict(
-    '_NIEMEYER_CONFIG_TYPE',
-    {
-        'bits': Tuple,
-        'charset': str,
-        'inverse': Dict[int, int],
-        'min_y': float,
-        'max_y': float,
-        'min_x': float,
-        'max_x': float,
-    }
-)
-
-_NIEMEYER_CONFIG: Dict[int, _NIEMEYER_CONFIG_TYPE] = {
-    16: {
-        'bits': (8, 4, 2, 1),
-        'charset': '0123456789abcdef',
-        'inverse': {
-            **{x + 48: x for x in range(10)},
-            **{x + 97: x + 10 for x in range(6)},
-        },
-        'min_y': -180.,
-        'max_y': 180.,
-        'min_x': -180.,
-        'max_x': 180.
-    },
-    32: {
-        'bits': (16, 8, 4, 2, 1),
-        'charset': '0123456789bcdefghjkmnpqrstuvwxyz',
-        'inverse': {
-            **{x + 48: x for x in range(10)},
-            **{x + 98: x + 10 for x in range(7)},
-            **{106: 17, 107: 18, 109: 19, 110: 20},
-            **{x + 112: x + 21 for x in range(11)}
-        },
-        'min_y': -90.,
-        'max_y': 90.,
-        'min_x': -180.,
-        'max_x': 180.
-    },
-    64: {
-        'bits': (32, 16, 8, 4, 2, 1),
-        'charset': '0123456789=ABCDEFGHIJKLMNOPQRSTUVWXYZ_abcdefghijklmnopqrstuvwxyz',
-        'inverse': {
-            **{x + 48: x for x in range(10)},
-            **{x + 65: x + 11 for x in range(26)},
-            **{x + 97: x + 38 for x in range(26)},
-            **{61: 10, 95: 37}
-        },
-        'min_y': -180.,
-        'max_y': 180.,
-        'min_x': -180.,
-        'max_x': 180.
-    }
-}
-
-
-def _decode_niemeyer(geohash: str, base: int) -> Tuple[float, float, float, float]:
-    """
-    Converts a Niemeyer geohash into the center lon/lat with corresponding error margins
-    Args:
-        geohash:
-            A geohash
-
-        base:
-            The geohash base; one of 16, 32, or 64
-
-    Returns:
-        longitude, latitude, longitude_error, latitude_error
-    """
-
-    config = _NIEMEYER_CONFIG[base]
-    lat_interval = [config['min_y'], config['max_y']]
-    lon_interval = [config['min_x'], config['max_x']]
-    lon_error, lat_error = config['max_x'], config['max_y']
-    lon_component = True
-
-    for character in geohash:
-        if character not in config['charset']:
-            raise ValueError(f'invalid character in geohash: {character}')
-
-        character_decoded = config['inverse'][ord(character)]
-        for mask in config['bits']:
-            if lon_component:
-                lon_error /= 2.0
-                if character_decoded & mask != 0:
-                    lon_interval[0] = (lon_interval[0] + lon_interval[1]) / 2.0
-                else:
-                    lon_interval[1] = (lon_interval[0] + lon_interval[1]) / 2.0
-            else:
-                lat_error /= 2.0
-                if character_decoded & mask != 0:
-                    lat_interval[0] = (lat_interval[0] + lat_interval[1]) / 2.0
-                else:
-                    lat_interval[1] = (lat_interval[0] + lat_interval[1]) / 2.0
-            lon_component = not lon_component
-
-    lat = (lat_interval[0] + lat_interval[1]) / 2.0
-    lon = (lon_interval[0] + lon_interval[1]) / 2.0
-
-    return lon, lat, lon_error, lat_error
-
-
-def _coord_to_niemeyer(coordinate: Coordinate, length: int, base: int) -> str:
-    """
-    Find the geohash (of a specific base/length) in which a lat/lon point falls.
-
-    Args:
-        coordinate:
-            The coordinate to encode
-
-        length:
-            length of geohash
-
-        base:
-            the base of the geohash; one of 16, 32, 64
-
-    Return:
-        (str) the geohash in which the point falls
-    """
-    if base not in _NIEMEYER_CONFIG:
-        raise ValueError('Unsupported base, must be one of: 16, 32, 64')
-
-    config = _NIEMEYER_CONFIG[base]
-    geohash = ''
-    lat_interval = [config['min_y'], config['max_y']]
-    lon_interval = [config['min_x'], config['max_x']]
-    character, bit = 0, 0
-    lon_component = True
-    lon, lat = coordinate.to_float()
-
-    geohash_position = 0
-    while geohash_position < length:
-        if lon_component:
-            mid = (lon_interval[0] + lon_interval[1]) / 2.0
-            if lon > mid:
-                character |= config['bits'][bit]
-                lon_interval[0] = mid
-            else:
-                lon_interval[1] = mid
-        else:
-            mid = (lat_interval[0] + lat_interval[1]) / 2.0
-            if lat > mid:
-                character |= config['bits'][bit]
-                lat_interval[0] = mid
-            else:
-                lat_interval[1] = mid
-
-        if bit < len(config['bits']) - 1:
-            bit += 1
-        else:
-            geohash += config['charset'][character]
-            geohash_position += 1
-            character, bit = 0, 0
-
-        lon_component = not lon_component
-
-    return geohash
-
-
-def _get_niemeyer_subhashes(geohash: str, base: int) -> Set[str]:
-    """
-    Given a Niemeyer geohash and its base, return the subhashes.
-
-    Args:
-        geohash:
-            A Niemeyer geohash
-
-        base:
-            the base of the geohash; one of 16, 32, 64
-
-    Returns:
-
-    """
-    if base not in _NIEMEYER_CONFIG:
-        raise ValueError('Unsupported base, must be one of: 16, 32, 64')
-
-    config = _NIEMEYER_CONFIG[base]
-    return {geohash + char for char in config['charset']}
-
-
-def niemeyer_to_geobox(geohash: str, base: int) -> GeoBox:
-    """
-    Convert a Niemeyer geohash to its representative rectangle (a centroid with
-    a corresponding error margin).
-
-    Args:
-        geohash:
-            A Niemeyer geohash
-
-        base:
-            the base of the geohash; one of 16, 32, 64
-
-    Return:
-        (float) center of geohash latitude
-        (float) center of geohash longitude
-        (float) height of the geohash in degrees latitude
-        (float) width of the geohash in degrees longitude
-    """
-    lon, lat, lon_error, lat_error = _decode_niemeyer(geohash, base)
-    return GeoBox(
-        Coordinate(lon - lon_error, lat + lat_error),
-        Coordinate(lon + lon_error, lat - lat_error)
-    )
-
-
-class HasherBase(abc.ABC):
-
-    """
-    Base class for all geohasher objects.
-    """
-
-    @abc.abstractmethod
-    def hash_collection(
-        self,
-        collection: ShapeCollection,
-        **kwargs
-    ) -> Dict[str, Any]:
-        """
-        Returns a dictionary of hashes with values equal to the output of an aggregation
-        function over the shapes that intersect each hash.
-
-        Args:
-            collection:
-                A collection (Track or FeatureCollection) from geostructures.collections
-
-        Keyword Args:
-            agg_fn:
-                A function that accepts a list of geoshapes. If not specified, the length
-                of the list.
-
-        Returns:
-            dict, with keys for each geohash and values from agg_fn output
-        """
-
-    @abc.abstractmethod
-    def hash_shape(
-        self,
-        shape: GeoShape,
-        **kwargs
-    ) -> Set[str]:
-        """
-        Returns a set of the geohashes (as strings) that tile a given geoshape.
-
-        Args:
-            shape:
-                A geoshape, from geostructures
-
-        Returns:
-            set
-        """
-
-
-class H3Hasher(HasherBase):
-    """
-    Converts geoshapes or collections of geoshapes into H3 geohashes.
-
-    Args:
-        resolution:
-            The H3 resolution to create geoshapes at. See H3's documentation for additional
-            information about resolution sizes.
-    """
-
-    def __init__(
-        self,
-        resolution: Optional[int] = None,
-    ):
-        import h3  # noqa: F401
-
-        self.resolution = resolution
-
-    @staticmethod
-    def _hash_polygon(polygon: GeoShape, resolution: int) -> Set[str]:
-        """
-        Returns all geohashes contained by a polygon. Uses H3's polyfill function
-
-        Args:
-            polygon:
-                Any type of geoshape, excluding GeoPoints and GeoLineStrings
-
-            resolution:
-                The H3 resolution
-
-        Returns:
-            A set of H3 geohashes
-        """
-        import h3
-
-        return h3.polyfill(
-            polygon.to_geojson()['geometry'],
-            resolution,
-            geo_json_conformant=True  # uses long/lat order
-        )
-
-    @staticmethod
-    def _hash_linestring(linestring: GeoLineString, resolution: int) -> Set[str]:
-        """
-        Returns all geohashes that intersect a linestring.
-
-        Because H3 only returns hexes between hex centroids, we create a 1-ring buffer around
-        H3's line and test each hex to make sure it intersects a given element of the
-        linestring.
-
-        Args:
-            linestring:
-                A GeoLineString, from geostructures
-
-            resolution:
-                The H3 resolution
-
-        Returns:
-            A set of H3 geohashes
-        """
-        import h3
-
-        _hexes = set()
-        for edge in zip(linestring.bounding_coords(), linestring.bounding_coords()[1:]):
-            # Get h3's straight line hexes
-            line_hashes = h3.h3_line(
-                h3.geo_to_h3(edge[0].latitude, edge[0].longitude, resolution),
-                h3.geo_to_h3(edge[1].latitude, edge[1].longitude, resolution)
-            )
-            # Add single ring buffer
-            all_hexes = set(
-                hexid for rings in h3.hex_ranges(line_hashes, 1).values()
-                for ring in rings
-                for hexid in ring
-            )
-            # Test which hexes actually intersect the line
-            for _hex in all_hexes:
-                bounds = [Coordinate(y, x) for x, y in h3.h3_to_geo_boundary(_hex)]
-                for hex_edge in zip(bounds, [*bounds[1:], bounds[0]]):
-                    if find_line_intersection(edge, hex_edge):
-                        _hexes.add(_hex)
-                        break
-
-        return _hexes
-
-    @staticmethod
-    def _hash_point(point: Coordinate, resolution: int) -> Set[str]:
-        """
-        Returns the geohash corresponding to a point.
-
-        Args:
-            point:
-                A geostructures Coordinate
-
-            resolution:
-                The H3 resolution
-
-        Returns:
-            A set of H3 geohashes
-        """
-        import h3
-
-        return {
-            h3.geo_to_h3(
-                point.latitude,
-                point.longitude,
-                resolution
-            )
-        }
-
-    def hash_collection(
-            self,
-            collection: ShapeCollection,
-            **kwargs
-    ) -> Dict[str, Any]:
-        """
-        Hash a geostructures FeatureCollection. Returns a dictionary of hashes with
-        values equal to the output of an aggregation function over the shapes that
-        intersect each hash.
-
-        Args:
-            collection:
-                A geoshape collection, from geostructures.collections
-
-        Keyword Args:
-            resolution:
-                The H3 resolution to apply
-            agg_fn:
-                A function that accepts a list of geoshapes. If not specified, this
-                will be the length of the list.
-
-        Returns:
-            A dictionary of H3 geohashes mapped to the result of the aggregation
-            function
-        """
-        resolution = kwargs.get('resolution', self.resolution)
-        if not resolution:
-            raise ValueError('You must pass a H3 resolution.')
-
-        agg_fn = kwargs.get('agg_fn', len)
-        hash_dict: Dict[str, List[GeoShape]] = defaultdict(list)
-        for shape in collection.geoshapes:
-            for hash in self.hash_shape(shape, resolution=resolution):
-                hash_dict[hash].append(shape)
-        return {h: agg_fn(shape_list) for h, shape_list in hash_dict.items()}
-
-    def hash_coordinates(self, coordinates: Sequence[Coordinate], **kwargs):
-        """
-        Hashes a collection of coordinates and counts the number
-        of times each hash appears.
-
-        Args:
-            coordinates:
-                A collection of Coordinates, from geostructures
-
-        Keyword Args:
-            resolution:
-                The H3 resolution to apply
-            agg_fn:
-                A function that accepts a list of coordinates. If not specified, this
-                will be the length of the list.
-
-        Returns:
-            A dictionary of H3 geohashes mapped to the result of the aggregation
-            function
-        """
-        resolution = kwargs.get('resolution', self.resolution)
-        agg_fn = kwargs.get('agg_fn', len)
-        hash_dict: Dict[str, List[Coordinate]] = defaultdict(list)
-        for coordinate in coordinates:
-            hash_dict[self._hash_point(coordinate, resolution=resolution).pop()].append(coordinate)
-        return {h: agg_fn(coord_list) for h, coord_list in hash_dict.items()}
-
-    def hash_shape(self, shape: GeoShape, **kwargs):
-        """
-        Hashes a singular shape and returns the list of underlying h3 geohashes
-
-        Args:
-            shape:
-                The shape to be hashed, from geostructures
-
-        Keyword Args:
-            resolution:
-                The H3 resolution to apply
-
-        Returns:
-            The unique list of hashes that comprise the shape
-        """
-        resolution = kwargs.get('resolution', self.resolution)
-        if not resolution:
-            raise ValueError('You must pass a H3 resolution.')
-
-        if isinstance(shape, GeoPoint):
-            return self._hash_point(shape.centroid, resolution)
-
-        if isinstance(shape, GeoLineString):
-            return self._hash_linestring(shape, resolution)
-
-        return self._hash_polygon(shape, resolution)
-
-
-class NiemeyerHasher(HasherBase):
-
-    """
-    Converts geoshapes or collections of geoshapes into Niemeyer geohashes.
-
-    Args:
-        length:
-            The length of the Niemeyer hashes to return. Longer length geohashes
-            equate to smaller geospatial areas.
-
-        base:
-            The geohash algorithm base, one of 16, 32, or 64. The base determines the
-            number of subdivisions made when traversing from one geohash to its subordinate
-            geohashes.
-    """
-
-    def __init__(self, length: int, base: int):
-        self.length = length
-        self.base = base
-
-    @staticmethod
-    def _get_surrounding(geohash: str, base: int) -> List[str]:
-        """
-        Find all geohashes surrounding the geohash with the same base.
-
-        Args:
-            geohash: the central geohash
-            base: the base of the geohash
-
-        Return:
-            (List[str]) surrounding geohashes
-        """
-        length = len(geohash)
-        lon, lat, lon_err, lat_err = _decode_niemeyer(geohash, base)
-
-        return [
-            # from directly above, then clockwise
-            _coord_to_niemeyer(Coordinate(lon, lat + lat_err * 2), length, base),
-            _coord_to_niemeyer(Coordinate(lon + lon_err * 2, lat + lat_err * 2), length, base),
-            _coord_to_niemeyer(Coordinate(lon + lon_err * 2, lat), length, base),
-            _coord_to_niemeyer(Coordinate(lon + lon_err * 2, lat - lat_err * 2), length, base),
-            _coord_to_niemeyer(Coordinate(lon, lat - lat_err * 2), length, base),
-            _coord_to_niemeyer(Coordinate(lon - lon_err * 2, lat - lat_err * 2), length, base),
-            _coord_to_niemeyer(Coordinate(lon - lon_err * 2, lat), length, base),
-            _coord_to_niemeyer(Coordinate(lon - lon_err * 2, lat + lat_err * 2), length, base),
-        ]
-
-    def _hash_linestring(
-        self,
-        linestring: GeoLineString
-    ):
-        """
-        Find the geohashes that fall along a linestring.
-
-        Args:
-            linestring:
-                A geostructures.GeoLineString
-
-        Returns:
-            A set of geohashes
-        """
-        valid, checked, queue = set(), set(), set()
-        start = _coord_to_niemeyer(linestring.coords[0], self.length, self.base)
-        queue.add(start)
-
-        while queue:
-            gh = queue.pop()
-            for near_gh in self._get_surrounding(gh, self.base):
-                if near_gh in checked:
-                    continue
-
-                checked.add(near_gh)
-                if niemeyer_to_geobox(near_gh, self.base).intersects_shape(linestring):
-                    valid.add(near_gh)
-                    queue.add(near_gh)
-
-        return valid
-
-    def _hash_point(
-        self,
-        point: Coordinate
-    ) -> Set[str]:
-        """
-        Find the geohash that corresponds to a point.
-
-        Args:
-            point:
-                A geostructures Coordinate
-
-        Returns:
-            A set of geohashes
-        """
-        return {_coord_to_niemeyer(point, self.length, self.base)}
-
-    def _hash_polygon(
-        self,
-        polygon: GeoShape
-    ) -> Set[str]:
-        """
-        Find all geohashes that cover the polygon.
-
-        Args:
-            polygon: polygon to cover with geohashes
-
-        Returns:
-            (Set[str]) the geohashes that cover the polygon
-        """
-        valid, checked, queue = set(), set(), set()
-        start = _coord_to_niemeyer(polygon.bounding_coords()[0], self.length, self.base)
-        valid.add(start)
-        queue.add(start)
-
-        while queue:
-            gh = queue.pop()
-            for near_gh in self._get_surrounding(gh, self.base):
-                if near_gh in checked:
-                    continue
-
-                checked.add(near_gh)
-                if niemeyer_to_geobox(near_gh, self.base).intersects_shape(polygon):
-                    valid.add(near_gh)
-                    queue.add(near_gh)
-
-        return valid
-
-    def hash_collection(
-        self,
-        collection: ShapeCollection,
-        **kwargs
-    ) -> Dict[str, Any]:
-        """
-        Hash a geostructures FeatureCollection. Returns a dictionary of hashes with
-        values equal to the output of an aggregation function over the shapes that
-        intersect each hash.
-
-        Args:
-            collection:
-                A geostructures FeatureCollection
-
-        Keyword Args:
-            agg_fn:
-                A function that accepts a list of geoshapes. If not specified, this
-                will be the length of the list.
-
-        Returns:
-            A dictionary of Niemeyer geohashes mapped to the result of the
-            aggregation function
-        """
-        agg_fn = kwargs.get('agg_fn', len)
-        hash_dict: Dict[str, List[GeoShape]] = defaultdict(list)
-        for shape in collection.geoshapes:
-            for hash in self.hash_shape(shape):
-                hash_dict[hash].append(shape)
-        return {h: agg_fn(shape_list) for h, shape_list in hash_dict.items()}
-
-    def hash_coordinates(self, coordinates: Sequence[Coordinate], **kwargs):
-        """
-        Hashes a collection of coordinates and counts the number
-        of times each hash appears.
-
-        Args:
-            coordinates:
-                A collection of Coordinates, from geostructures
-
-        Keyword Args:
-            agg_fn:
-                A function that accepts a list of coordinates. If not specified, this
-                will be the length of the list.
-
-        Returns:
-            A dictionary of Niemeyer geohashes mapped to the result of the
-            aggregation function
-        """
-        agg_fn = kwargs.get('agg_fn', len)
-        hash_dict: Dict[str, List[Coordinate]] = defaultdict(list)
-        for coordinate in coordinates:
-            hash_dict[self._hash_point(coordinate).pop()].append(coordinate)
-        return {h: agg_fn(coord_list) for h, coord_list in hash_dict.items()}
-
-    def hash_shape(self, shape: GeoShape, **_):
-        """
-        Converts a geoshape into a set of geohashes that make up the shape.
-
-        Args:
-            shape:
-                A geostructures shape
-
-        Returns:
-            set
-        """
-        if isinstance(shape, GeoPoint):
-            return self._hash_point(shape.centroid)
-
-        if isinstance(shape, GeoLineString):
-            return self._hash_linestring(shape)
-
-        return self._hash_polygon(shape)
-
-
-def convert_hashmap(hexmap: Dict[str, float]):
-    """
-    Converts an H3 hashmap into a geostructure FeatureCollection
-
-    Args:
-        hexmap:
-            A dictionary of h3 hexagon ids to their corresponding weights.
-    """
-    polygon_hex_list: List[GeoShape] = []
-    for hex in hexmap:
-        coordList = []
-        points = []
-        coordList = h3_to_geo_boundary(hex, geo_json=True)
-        points = [Coordinate(round_half_up(coord[0], 8), round_half_up(coord[1], 8)) for coord in coordList]
-        if isinstance(hexmap, dict):
-            polgon_hex = GeoPolygon(points, properties={'weight': hexmap.get(hex)})
-        else:
-            polgon_hex = GeoPolygon(points)
-
-        polygon_hex_list.append(polgon_hex)
-
-    return FeatureCollection(polygon_hex_list)
+"""
+Module for geohash transformers
+"""
+
+
+__all__ = [
+    'H3Hasher', 'HasherBase', 'NiemeyerHasher',
+    'niemeyer_to_geobox', 'convert_hashmap'
+]
+
+
+import abc
+from collections import defaultdict
+from typing import Any, Dict, List, Optional, Sequence, Set, Tuple, TypedDict
+
+from geostructures import Coordinate, GeoBox, GeoLineString, GeoPoint, GeoPolygon
+from geostructures.structures import GeoShape
+from geostructures.collections import FeatureCollection, ShapeCollection
+from geostructures.calc import find_line_intersection
+from geostructures.utils.functions import round_half_up
+from h3 import h3_to_geo_boundary
+
+
+_NIEMEYER_CONFIG_TYPE = TypedDict(
+    '_NIEMEYER_CONFIG_TYPE',
+    {
+        'bits': Tuple,
+        'charset': str,
+        'inverse': Dict[int, int],
+        'min_y': float,
+        'max_y': float,
+        'min_x': float,
+        'max_x': float,
+    }
+)
+
+_NIEMEYER_CONFIG: Dict[int, _NIEMEYER_CONFIG_TYPE] = {
+    16: {
+        'bits': (8, 4, 2, 1),
+        'charset': '0123456789abcdef',
+        'inverse': {
+            **{x + 48: x for x in range(10)},
+            **{x + 97: x + 10 for x in range(6)},
+        },
+        'min_y': -180.,
+        'max_y': 180.,
+        'min_x': -180.,
+        'max_x': 180.
+    },
+    32: {
+        'bits': (16, 8, 4, 2, 1),
+        'charset': '0123456789bcdefghjkmnpqrstuvwxyz',
+        'inverse': {
+            **{x + 48: x for x in range(10)},
+            **{x + 98: x + 10 for x in range(7)},
+            **{106: 17, 107: 18, 109: 19, 110: 20},
+            **{x + 112: x + 21 for x in range(11)}
+        },
+        'min_y': -90.,
+        'max_y': 90.,
+        'min_x': -180.,
+        'max_x': 180.
+    },
+    64: {
+        'bits': (32, 16, 8, 4, 2, 1),
+        'charset': '0123456789=ABCDEFGHIJKLMNOPQRSTUVWXYZ_abcdefghijklmnopqrstuvwxyz',
+        'inverse': {
+            **{x + 48: x for x in range(10)},
+            **{x + 65: x + 11 for x in range(26)},
+            **{x + 97: x + 38 for x in range(26)},
+            **{61: 10, 95: 37}
+        },
+        'min_y': -180.,
+        'max_y': 180.,
+        'min_x': -180.,
+        'max_x': 180.
+    }
+}
+
+
+def _decode_niemeyer(geohash: str, base: int) -> Tuple[float, float, float, float]:
+    """
+    Converts a Niemeyer geohash into the center lon/lat with corresponding error margins
+    Args:
+        geohash:
+            A geohash
+
+        base:
+            The geohash base; one of 16, 32, or 64
+
+    Returns:
+        longitude, latitude, longitude_error, latitude_error
+    """
+
+    config = _NIEMEYER_CONFIG[base]
+    lat_interval = [config['min_y'], config['max_y']]
+    lon_interval = [config['min_x'], config['max_x']]
+    lon_error, lat_error = config['max_x'], config['max_y']
+    lon_component = True
+
+    for character in geohash:
+        if character not in config['charset']:
+            raise ValueError(f'invalid character in geohash: {character}')
+
+        character_decoded = config['inverse'][ord(character)]
+        for mask in config['bits']:
+            if lon_component:
+                lon_error /= 2.0
+                if character_decoded & mask != 0:
+                    lon_interval[0] = (lon_interval[0] + lon_interval[1]) / 2.0
+                else:
+                    lon_interval[1] = (lon_interval[0] + lon_interval[1]) / 2.0
+            else:
+                lat_error /= 2.0
+                if character_decoded & mask != 0:
+                    lat_interval[0] = (lat_interval[0] + lat_interval[1]) / 2.0
+                else:
+                    lat_interval[1] = (lat_interval[0] + lat_interval[1]) / 2.0
+            lon_component = not lon_component
+
+    lat = (lat_interval[0] + lat_interval[1]) / 2.0
+    lon = (lon_interval[0] + lon_interval[1]) / 2.0
+
+    return lon, lat, lon_error, lat_error
+
+
+def _coord_to_niemeyer(coordinate: Coordinate, length: int, base: int) -> str:
+    """
+    Find the geohash (of a specific base/length) in which a lat/lon point falls.
+
+    Args:
+        coordinate:
+            The coordinate to encode
+
+        length:
+            length of geohash
+
+        base:
+            the base of the geohash; one of 16, 32, 64
+
+    Return:
+        (str) the geohash in which the point falls
+    """
+    if base not in _NIEMEYER_CONFIG:
+        raise ValueError('Unsupported base, must be one of: 16, 32, 64')
+
+    config = _NIEMEYER_CONFIG[base]
+    geohash = ''
+    lat_interval = [config['min_y'], config['max_y']]
+    lon_interval = [config['min_x'], config['max_x']]
+    character, bit = 0, 0
+    lon_component = True
+    lon, lat = coordinate.to_float()
+
+    geohash_position = 0
+    while geohash_position < length:
+        if lon_component:
+            mid = (lon_interval[0] + lon_interval[1]) / 2.0
+            if lon > mid:
+                character |= config['bits'][bit]
+                lon_interval[0] = mid
+            else:
+                lon_interval[1] = mid
+        else:
+            mid = (lat_interval[0] + lat_interval[1]) / 2.0
+            if lat > mid:
+                character |= config['bits'][bit]
+                lat_interval[0] = mid
+            else:
+                lat_interval[1] = mid
+
+        if bit < len(config['bits']) - 1:
+            bit += 1
+        else:
+            geohash += config['charset'][character]
+            geohash_position += 1
+            character, bit = 0, 0
+
+        lon_component = not lon_component
+
+    return geohash
+
+
+def _get_niemeyer_subhashes(geohash: str, base: int) -> Set[str]:
+    """
+    Given a Niemeyer geohash and its base, return the subhashes.
+
+    Args:
+        geohash:
+            A Niemeyer geohash
+
+        base:
+            the base of the geohash; one of 16, 32, 64
+
+    Returns:
+
+    """
+    if base not in _NIEMEYER_CONFIG:
+        raise ValueError('Unsupported base, must be one of: 16, 32, 64')
+
+    config = _NIEMEYER_CONFIG[base]
+    return {geohash + char for char in config['charset']}
+
+
+def niemeyer_to_geobox(geohash: str, base: int) -> GeoBox:
+    """
+    Convert a Niemeyer geohash to its representative rectangle (a centroid with
+    a corresponding error margin).
+
+    Args:
+        geohash:
+            A Niemeyer geohash
+
+        base:
+            the base of the geohash; one of 16, 32, 64
+
+    Return:
+        (float) center of geohash latitude
+        (float) center of geohash longitude
+        (float) height of the geohash in degrees latitude
+        (float) width of the geohash in degrees longitude
+    """
+    lon, lat, lon_error, lat_error = _decode_niemeyer(geohash, base)
+    return GeoBox(
+        Coordinate(lon - lon_error, lat + lat_error),
+        Coordinate(lon + lon_error, lat - lat_error)
+    )
+
+
+class HasherBase(abc.ABC):
+
+    """
+    Base class for all geohasher objects.
+    """
+
+    @abc.abstractmethod
+    def hash_collection(
+        self,
+        collection: ShapeCollection,
+        **kwargs
+    ) -> Dict[str, Any]:
+        """
+        Returns a dictionary of hashes with values equal to the output of an aggregation
+        function over the shapes that intersect each hash.
+
+        Args:
+            collection:
+                A collection (Track or FeatureCollection) from geostructures.collections
+
+        Keyword Args:
+            agg_fn:
+                A function that accepts a list of geoshapes. If not specified, the length
+                of the list.
+
+        Returns:
+            dict, with keys for each geohash and values from agg_fn output
+        """
+
+    @abc.abstractmethod
+    def hash_shape(
+        self,
+        shape: GeoShape,
+        **kwargs
+    ) -> Set[str]:
+        """
+        Returns a set of the geohashes (as strings) that tile a given geoshape.
+
+        Args:
+            shape:
+                A geoshape, from geostructures
+
+        Returns:
+            set
+        """
+
+
+class H3Hasher(HasherBase):
+    """
+    Converts geoshapes or collections of geoshapes into H3 geohashes.
+
+    Args:
+        resolution:
+            The H3 resolution to create geoshapes at. See H3's documentation for additional
+            information about resolution sizes.
+    """
+
+    def __init__(
+        self,
+        resolution: Optional[int] = None,
+    ):
+        import h3  # noqa: F401
+
+        self.resolution = resolution
+
+    @staticmethod
+    def _hash_polygon(polygon: GeoShape, resolution: int) -> Set[str]:
+        """
+        Returns all geohashes contained by a polygon. Uses H3's polyfill function
+
+        Args:
+            polygon:
+                Any type of geoshape, excluding GeoPoints and GeoLineStrings
+
+            resolution:
+                The H3 resolution
+
+        Returns:
+            A set of H3 geohashes
+        """
+        import h3
+
+        return h3.polyfill(
+            polygon.to_geojson()['geometry'],
+            resolution,
+            geo_json_conformant=True  # uses long/lat order
+        )
+
+    @staticmethod
+    def _hash_linestring(linestring: GeoLineString, resolution: int) -> Set[str]:
+        """
+        Returns all geohashes that intersect a linestring.
+
+        Because H3 only returns hexes between hex centroids, we create a 1-ring buffer around
+        H3's line and test each hex to make sure it intersects a given element of the
+        linestring.
+
+        Args:
+            linestring:
+                A GeoLineString, from geostructures
+
+            resolution:
+                The H3 resolution
+
+        Returns:
+            A set of H3 geohashes
+        """
+        import h3
+
+        _hexes = set()
+        for edge in zip(linestring.bounding_coords(), linestring.bounding_coords()[1:]):
+            # Get h3's straight line hexes
+            line_hashes = h3.h3_line(
+                h3.geo_to_h3(edge[0].latitude, edge[0].longitude, resolution),
+                h3.geo_to_h3(edge[1].latitude, edge[1].longitude, resolution)
+            )
+            # Add single ring buffer
+            all_hexes = set(
+                hexid for rings in h3.hex_ranges(line_hashes, 1).values()
+                for ring in rings
+                for hexid in ring
+            )
+            # Test which hexes actually intersect the line
+            for _hex in all_hexes:
+                bounds = [Coordinate(y, x) for x, y in h3.h3_to_geo_boundary(_hex)]
+                for hex_edge in zip(bounds, [*bounds[1:], bounds[0]]):
+                    if find_line_intersection(edge, hex_edge):
+                        _hexes.add(_hex)
+                        break
+
+        return _hexes
+
+    @staticmethod
+    def _hash_point(point: Coordinate, resolution: int) -> Set[str]:
+        """
+        Returns the geohash corresponding to a point.
+
+        Args:
+            point:
+                A geostructures Coordinate
+
+            resolution:
+                The H3 resolution
+
+        Returns:
+            A set of H3 geohashes
+        """
+        import h3
+
+        return {
+            h3.geo_to_h3(
+                point.latitude,
+                point.longitude,
+                resolution
+            )
+        }
+
+    def hash_collection(
+            self,
+            collection: ShapeCollection,
+            **kwargs
+    ) -> Dict[str, Any]:
+        """
+        Hash a geostructures FeatureCollection. Returns a dictionary of hashes with
+        values equal to the output of an aggregation function over the shapes that
+        intersect each hash.
+
+        Args:
+            collection:
+                A geoshape collection, from geostructures.collections
+
+        Keyword Args:
+            resolution:
+                The H3 resolution to apply
+            agg_fn:
+                A function that accepts a list of geoshapes. If not specified, this
+                will be the length of the list.
+
+        Returns:
+            A dictionary of H3 geohashes mapped to the result of the aggregation
+            function
+        """
+        resolution = kwargs.get('resolution', self.resolution)
+        if not resolution:
+            raise ValueError('You must pass a H3 resolution.')
+
+        agg_fn = kwargs.get('agg_fn', len)
+        hash_dict: Dict[str, List[GeoShape]] = defaultdict(list)
+        for shape in collection.geoshapes:
+            for hash in self.hash_shape(shape, resolution=resolution):
+                hash_dict[hash].append(shape)
+        return {h: agg_fn(shape_list) for h, shape_list in hash_dict.items()}
+
+    def hash_coordinates(self, coordinates: Sequence[Coordinate], **kwargs):
+        """
+        Hashes a collection of coordinates and counts the number
+        of times each hash appears.
+
+        Args:
+            coordinates:
+                A collection of Coordinates, from geostructures
+
+        Keyword Args:
+            resolution:
+                The H3 resolution to apply
+            agg_fn:
+                A function that accepts a list of coordinates. If not specified, this
+                will be the length of the list.
+
+        Returns:
+            A dictionary of H3 geohashes mapped to the result of the aggregation
+            function
+        """
+        resolution = kwargs.get('resolution', self.resolution)
+        agg_fn = kwargs.get('agg_fn', len)
+        hash_dict: Dict[str, List[Coordinate]] = defaultdict(list)
+        for coordinate in coordinates:
+            hash_dict[self._hash_point(coordinate, resolution=resolution).pop()].append(coordinate)
+        return {h: agg_fn(coord_list) for h, coord_list in hash_dict.items()}
+
+    def hash_shape(self, shape: GeoShape, **kwargs):
+        """
+        Hashes a singular shape and returns the list of underlying h3 geohashes
+
+        Args:
+            shape:
+                The shape to be hashed, from geostructures
+
+        Keyword Args:
+            resolution:
+                The H3 resolution to apply
+
+        Returns:
+            The unique list of hashes that comprise the shape
+        """
+        resolution = kwargs.get('resolution', self.resolution)
+        if not resolution:
+            raise ValueError('You must pass a H3 resolution.')
+
+        if isinstance(shape, GeoPoint):
+            return self._hash_point(shape.centroid, resolution)
+
+        if isinstance(shape, GeoLineString):
+            return self._hash_linestring(shape, resolution)
+
+        return self._hash_polygon(shape, resolution)
+
+
+class NiemeyerHasher(HasherBase):
+
+    """
+    Converts geoshapes or collections of geoshapes into Niemeyer geohashes.
+
+    Args:
+        length:
+            The length of the Niemeyer hashes to return. Longer length geohashes
+            equate to smaller geospatial areas.
+
+        base:
+            The geohash algorithm base, one of 16, 32, or 64. The base determines the
+            number of subdivisions made when traversing from one geohash to its subordinate
+            geohashes.
+    """
+
+    def __init__(self, length: int, base: int):
+        self.length = length
+        self.base = base
+
+    @staticmethod
+    def _get_surrounding(geohash: str, base: int) -> List[str]:
+        """
+        Find all geohashes surrounding the geohash with the same base.
+
+        Args:
+            geohash: the central geohash
+            base: the base of the geohash
+
+        Return:
+            (List[str]) surrounding geohashes
+        """
+        length = len(geohash)
+        lon, lat, lon_err, lat_err = _decode_niemeyer(geohash, base)
+
+        return [
+            # from directly above, then clockwise
+            _coord_to_niemeyer(Coordinate(lon, lat + lat_err * 2), length, base),
+            _coord_to_niemeyer(Coordinate(lon + lon_err * 2, lat + lat_err * 2), length, base),
+            _coord_to_niemeyer(Coordinate(lon + lon_err * 2, lat), length, base),
+            _coord_to_niemeyer(Coordinate(lon + lon_err * 2, lat - lat_err * 2), length, base),
+            _coord_to_niemeyer(Coordinate(lon, lat - lat_err * 2), length, base),
+            _coord_to_niemeyer(Coordinate(lon - lon_err * 2, lat - lat_err * 2), length, base),
+            _coord_to_niemeyer(Coordinate(lon - lon_err * 2, lat), length, base),
+            _coord_to_niemeyer(Coordinate(lon - lon_err * 2, lat + lat_err * 2), length, base),
+        ]
+
+    def _hash_linestring(
+        self,
+        linestring: GeoLineString
+    ):
+        """
+        Find the geohashes that fall along a linestring.
+
+        Args:
+            linestring:
+                A geostructures.GeoLineString
+
+        Returns:
+            A set of geohashes
+        """
+        valid, checked, queue = set(), set(), set()
+        start = _coord_to_niemeyer(linestring.coords[0], self.length, self.base)
+        queue.add(start)
+
+        while queue:
+            gh = queue.pop()
+            for near_gh in self._get_surrounding(gh, self.base):
+                if near_gh in checked:
+                    continue
+
+                checked.add(near_gh)
+                if niemeyer_to_geobox(near_gh, self.base).intersects_shape(linestring):
+                    valid.add(near_gh)
+                    queue.add(near_gh)
+
+        return valid
+
+    def _hash_point(
+        self,
+        point: Coordinate
+    ) -> Set[str]:
+        """
+        Find the geohash that corresponds to a point.
+
+        Args:
+            point:
+                A geostructures Coordinate
+
+        Returns:
+            A set of geohashes
+        """
+        return {_coord_to_niemeyer(point, self.length, self.base)}
+
+    def _hash_polygon(
+        self,
+        polygon: GeoShape
+    ) -> Set[str]:
+        """
+        Find all geohashes that cover the polygon.
+
+        Args:
+            polygon: polygon to cover with geohashes
+
+        Returns:
+            (Set[str]) the geohashes that cover the polygon
+        """
+        valid, checked, queue = set(), set(), set()
+        start = _coord_to_niemeyer(polygon.bounding_coords()[0], self.length, self.base)
+        valid.add(start)
+        queue.add(start)
+
+        while queue:
+            gh = queue.pop()
+            for near_gh in self._get_surrounding(gh, self.base):
+                if near_gh in checked:
+                    continue
+
+                checked.add(near_gh)
+                if niemeyer_to_geobox(near_gh, self.base).intersects_shape(polygon):
+                    valid.add(near_gh)
+                    queue.add(near_gh)
+
+        return valid
+
+    def hash_collection(
+        self,
+        collection: ShapeCollection,
+        **kwargs
+    ) -> Dict[str, Any]:
+        """
+        Hash a geostructures FeatureCollection. Returns a dictionary of hashes with
+        values equal to the output of an aggregation function over the shapes that
+        intersect each hash.
+
+        Args:
+            collection:
+                A geostructures FeatureCollection
+
+        Keyword Args:
+            agg_fn:
+                A function that accepts a list of geoshapes. If not specified, this
+                will be the length of the list.
+
+        Returns:
+            A dictionary of Niemeyer geohashes mapped to the result of the
+            aggregation function
+        """
+        agg_fn = kwargs.get('agg_fn', len)
+        hash_dict: Dict[str, List[GeoShape]] = defaultdict(list)
+        for shape in collection.geoshapes:
+            for hash in self.hash_shape(shape):
+                hash_dict[hash].append(shape)
+        return {h: agg_fn(shape_list) for h, shape_list in hash_dict.items()}
+
+    def hash_coordinates(self, coordinates: Sequence[Coordinate], **kwargs):
+        """
+        Hashes a collection of coordinates and counts the number
+        of times each hash appears.
+
+        Args:
+            coordinates:
+                A collection of Coordinates, from geostructures
+
+        Keyword Args:
+            agg_fn:
+                A function that accepts a list of coordinates. If not specified, this
+                will be the length of the list.
+
+        Returns:
+            A dictionary of Niemeyer geohashes mapped to the result of the
+            aggregation function
+        """
+        agg_fn = kwargs.get('agg_fn', len)
+        hash_dict: Dict[str, List[Coordinate]] = defaultdict(list)
+        for coordinate in coordinates:
+            hash_dict[self._hash_point(coordinate).pop()].append(coordinate)
+        return {h: agg_fn(coord_list) for h, coord_list in hash_dict.items()}
+
+    def hash_shape(self, shape: GeoShape, **_):
+        """
+        Converts a geoshape into a set of geohashes that make up the shape.
+
+        Args:
+            shape:
+                A geostructures shape
+
+        Returns:
+            set
+        """
+        if isinstance(shape, GeoPoint):
+            return self._hash_point(shape.centroid)
+
+        if isinstance(shape, GeoLineString):
+            return self._hash_linestring(shape)
+
+        return self._hash_polygon(shape)
+
+
+def convert_hashmap(hexmap: Dict[str, float]):
+    """
+    Converts an H3 hashmap into a geostructure FeatureCollection
+
+    Args:
+        hexmap:
+            A dictionary of h3 hexagon ids to their corresponding weights.
+    """
+    polygon_hex_list: List[GeoShape] = []
+    for hex in hexmap:
+        coordList = []
+        points = []
+        coordList = h3_to_geo_boundary(hex, geo_json=True)
+        points = [Coordinate(round_half_up(coord[0], 8), round_half_up(coord[1], 8)) for coord in coordList]
+        if isinstance(hexmap, dict):
+            polgon_hex = GeoPolygon(points, properties={'weight': hexmap.get(hex)})
+        else:
+            polgon_hex = GeoPolygon(points)
+
+        polygon_hex_list.append(polgon_hex)
+
+    return FeatureCollection(polygon_hex_list)