"""Module for miscellaneous multi-use functions"""

<<<<<<< HEAD
__all__ = [
    'float_to_str', 'round_half_up',
]

import decimal
from typing import List


def float_to_str(f: float) -> str:
    """
    Converts a float to string without scientific notation
    Args:
        f:
            A floating point value

    Returns:
        str
    """
    float_str = str(f)
    if 'e' not in float_str:
        return float_str

    digits, exp_str = float_str.split('e')
    digits = digits.replace('.', '').replace('-', '')
    exp_int = int(exp_str)
    zero_padding = '0' * (abs(exp_int) - 1)
    sign = '-' if f < 0 else ''
    if exp_int > 0:
        return f'{sign}{digits}{zero_padding}0'

    return f'{sign}0.{zero_padding}{digits}'
=======
__all__ = ['round_half_up']
>>>>>>> d846a8d5


def round_half_up(value: float, precision) -> float:
    """
    Rounds numbers to the nearest whole, where a value exactly between the two nearest
    wholes is rounded to the higher whole.

    Args:
        value:
            The float value to be rounded
        precision:
            The precision to round the float value to

    """
<<<<<<< HEAD
    return float(
        decimal.Decimal(float_to_str(value)).quantize(
            decimal.Decimal(10) ** -precision,
            rounding=decimal.ROUND_HALF_UP if value >= 0 else decimal.ROUND_HALF_DOWN
        )
    )


def test_sub_list(list_a: List, list_b: List) -> bool:
    """
    Test whether A is a sublist of B.

    Args:
        list_a: (List)
            A list with elements of Any type

        list_b: (List)
            A second list with elements of Any type

    Returns:
        bool
    """
    if len(list_a) > len(list_b):
        return False

    for i in range(0, len(list_b) - len(list_a) + 1):
        if list_b[i:i+len(list_a)] == list_a:
            return True

    return False
=======
    mod = value + 10 ** -(precision + 12)

    return round(mod, precision)
>>>>>>> d846a8d5
<|MERGE_RESOLUTION|>--- conflicted
+++ resolved
@@ -1,40 +1,6 @@
 """Module for miscellaneous multi-use functions"""
 
-<<<<<<< HEAD
-__all__ = [
-    'float_to_str', 'round_half_up',
-]
-
-import decimal
-from typing import List
-
-
-def float_to_str(f: float) -> str:
-    """
-    Converts a float to string without scientific notation
-    Args:
-        f:
-            A floating point value
-
-    Returns:
-        str
-    """
-    float_str = str(f)
-    if 'e' not in float_str:
-        return float_str
-
-    digits, exp_str = float_str.split('e')
-    digits = digits.replace('.', '').replace('-', '')
-    exp_int = int(exp_str)
-    zero_padding = '0' * (abs(exp_int) - 1)
-    sign = '-' if f < 0 else ''
-    if exp_int > 0:
-        return f'{sign}{digits}{zero_padding}0'
-
-    return f'{sign}0.{zero_padding}{digits}'
-=======
 __all__ = ['round_half_up']
->>>>>>> d846a8d5
 
 
 def round_half_up(value: float, precision) -> float:
@@ -49,13 +15,9 @@
             The precision to round the float value to
 
     """
-<<<<<<< HEAD
-    return float(
-        decimal.Decimal(float_to_str(value)).quantize(
-            decimal.Decimal(10) ** -precision,
-            rounding=decimal.ROUND_HALF_UP if value >= 0 else decimal.ROUND_HALF_DOWN
-        )
-    )
+    mod = value + 10 ** -(precision + 12)
+
+    return round(mod, precision)
 
 
 def test_sub_list(list_a: List, list_b: List) -> bool:
@@ -79,9 +41,4 @@
         if list_b[i:i+len(list_a)] == list_a:
             return True
 
-    return False
-=======
-    mod = value + 10 ** -(precision + 12)
-
-    return round(mod, precision)
->>>>>>> d846a8d5
+    return False