"""
Module for sequences of GeoShapes
"""

__all__ = ['FeatureCollection', 'Track']

from collections import defaultdict
from datetime import date, datetime, timedelta
from functools import cached_property
from typing import Any, List, Dict, Optional, Union

import numpy as np

from geostructures.coordinates import Coordinate
from geostructures.structures import GeoShape, GeoPoint, GeoPolygon
from geostructures.time import DateInterval, TimeInterval
from geostructures.calc import haversine_distance_meters
from geostructures.utils.mixins import LoggingMixin, DefaultZuluMixin


class ShapeCollection(LoggingMixin, DefaultZuluMixin):

    geoshapes: List[GeoShape]

    def __bool__(self):
        return bool(self.geoshapes)

    def __contains__(self, item):
        return item in self.geoshapes

    def __iter__(self):
        """Iterate through the track"""
        return self.geoshapes.__iter__()

    def __len__(self):
        """The track length"""
        return self.geoshapes.__len__()

    def to_geojson(self, properties: Optional[Dict] = None, **kwargs):
        return {
            'type': 'FeatureCollection',
            'features': [
                x.to_geojson(
                    properties=properties,
                    id=idx,  # default to idx, but overridden by kwargs if specified
                    **kwargs
                ) for idx, x in enumerate(self.geoshapes)
            ]
        }

    @cached_property
    def convex_hull(self):
        """Creates a convex hull around the pings"""
        from scipy import spatial

        if len(self.geoshapes) <= 2 and all(isinstance(x, GeoPoint) for x in self.geoshapes):
            raise ValueError('Cannot create a convex hull from less than three points.')

        points = [y.to_float() for x in self.geoshapes for y in x.bounding_coords()]
        hull = spatial.ConvexHull(points)
        return GeoPolygon([Coordinate(*points[x]) for x in hull.vertices])


class FeatureCollection(ShapeCollection):

    """
    A collection of GeoShapes, in no particular order
    """

    def __init__(self, geoshapes: List[GeoShape]):
        super().__init__()
        self.geoshapes = geoshapes

    def __add__(self, other):
        if not isinstance(other, FeatureCollection):
            raise ValueError('You can only combine a FeatureCollection with another FeatureCollection')

        return FeatureCollection(self.geoshapes + other.geoshapes)

    def __eq__(self, other):
        """Test equality"""
        if not isinstance(other, FeatureCollection):
            return False

        if not self.geoshapes == other.geoshapes:
            return False

        return True

    def __getitem__(self, item):
        """Slicing by index"""
        return self.geoshapes.__getitem__(item)

    def __iter__(self):
        """Iterate through the track"""
        return self.geoshapes.__iter__()

    def __len__(self):
        """The track length"""
        return self.geoshapes.__len__()

    def __repr__(self):
        """REPL representation"""
        if not self.geoshapes:
            return '<Empty FeatureCollection>'

        return f'<FeatureCollection with {len(self.geoshapes)} shapes>'

    def copy(self):
        """Returns a shallow copy of self"""
        return FeatureCollection(self.geoshapes.copy())


class Track(ShapeCollection, LoggingMixin, DefaultZuluMixin):

    """
    A sequence of chronologically-ordered (by start time) GeoShapes
    """

    def __init__(self, geoshapes: List[GeoShape], metadata: Optional[Dict[str, Any]] = None):
        super().__init__()
        if not all(x.dt for x in geoshapes):
            raise ValueError('All track geoshapes must have an associated time value.')

        self.geoshapes = sorted(geoshapes, key=lambda x: x.start)
        self.metadata = metadata or {}

    def __add__(self, other):
        if not isinstance(other, Track):
            raise ValueError('You can only combine a Track with another Track')

        return Track(self.geoshapes + other.geoshapes)

    def __eq__(self, other):
        """Test equality"""
        if not isinstance(other, Track):
            return False

        if not self.geoshapes == other.geoshapes:
            return False

        return True

    def __getitem__(self, val: Union[slice, datetime]):
        """
        Permits track slicing by datetime.

        Args:
            val:
                A slice of datetimes or a datetime

        Examples:
            ```python
            # Returns all points from 1 JAN 2020 00:00 (inclusive) through
            # 2 JAN 2020 00:00 (not inclusive)
            track[datetime(2020, 1, 1):datetime(2020, 1, 2)
            ```

        Returns:
            Track
        """
        if isinstance(val, datetime):
            val = self._default_to_zulu(val)
            return Track(
                [x for x in self.geoshapes if x.dt == val]
            )

        _start = self._default_to_zulu(
            val.start or self._date_to_datetime(self.geoshapes[0].start)
        )
        _stop = self._default_to_zulu(
            val.stop or self._date_to_datetime(self.geoshapes[-1].end + timedelta(seconds=1))
        )
        return Track(
            [x for x in self.geoshapes if _start <= x.start and x.end < _stop]
        )

<<<<<<< HEAD

=======
>>>>>>> d0b08772
    def __repr__(self):
        """REPL representation"""
        if not self.geoshapes:
            return '<Empty Track>'

        return f'<Track with {len(self.geoshapes)} pings ' \
               f'from {self.geoshapes[0].start.isoformat()} - ' \
               f'{self.geoshapes[-1].end.isoformat()}>'

    def copy(self):
        """Returns a shallow copy of self"""
        return Track(self.geoshapes.copy())

    @property
    def first(self):
        """The first ping"""
        if not self.geoshapes:
            raise ValueError('Track has no pings.')

        return self.geoshapes[0]

    @property
    def last(self):
        """The last ping"""
        if not self.geoshapes:
            raise ValueError('Track has no pings.')

        return self.geoshapes[-1]

    @property
    def start(self):
        """The timestamp of the first ping"""
        if not self.geoshapes:
            raise ValueError('Cannot compute start time of an empty track.')

        return self.geoshapes[0].dt

    @property
    def finish(self):
        """The timestamp of the final ping"""
        if not self.geoshapes:
            raise ValueError('Cannot compute finish time of an empty track.')

        return self.geoshapes[-1].dt

    @property
    def speed_diffs(self):
        """
        Provides speed differences (meters per second) between pings in a track

        Returns:

        """
        return self.centroid_distances / [x.total_seconds() for x in self.time_start_diffs]

    @cached_property
    def centroid_distances(self):
        """Provides an array of the distances (in meters) between chronologically-ordered
        pings. The length of the returned array will always be len(self) - 1"""
        if len(self.geoshapes) < 2:
            raise ValueError('Cannot compute distances between fewer than two pings.')

        return np.array([
            haversine_distance_meters(x.centroid, y.centroid)
            for x, y in zip(self.geoshapes, self.geoshapes[1:])
        ])

    @property
    def time_start_diffs(self):
        """Provides an array of the time differences between chronologically-ordered
        pings. The length of the returned array will always be len(self) - 1"""
        if len(self.geoshapes) < 2:
            raise ValueError('Cannot compute time diffs between fewer than two shapes.')

        return np.array([
            (y.start - x.start)
            for x, y in zip(self.geoshapes, self.geoshapes[1:])
        ])

    @cached_property
    def has_duplicate_timestamps(self):
        """Determine if there are different pings with the same timestamp in the data"""
        _ts = set()
        for point in self.geoshapes:
            if point.dt in _ts:
                return True
            _ts.add(point.dt)
        return False

    def convolve_duplicate_timestamps(self):
        """Convolves pings with duplicate timestamps and returns a new track"""
        if not self.has_duplicate_timestamps:
            return self.copy()

        # group by timestamp (in future, add a grouping window mechanism)
        _timestamp_grouping = defaultdict(list)
        for point in self.geoshapes:
            _timestamp_grouping[point.dt].append(point)

        # Currently only points are supported, so just average the lon/lats
        new_pings = []
        for _ts, ping_group in _timestamp_grouping.items():
            if len(ping_group) == 1:
                new_pings.append(ping_group[0])
                continue

            _lons, _lats = list(zip(*[x.center.to_float() for x in ping_group]))
            new_pings.append(
                GeoPoint(
                    Coordinate(sum(_lons)/len(_lons), sum(_lats)/len(_lats)),
                    _ts
                )
            )

        return Track(new_pings, self.metadata)

    @staticmethod
    def _date_to_datetime(dt: Union[date, datetime]) -> datetime:
        """Converts a date into datetime (assumes midnight)"""
        if isinstance(dt, datetime):
            return dt
        return datetime(dt.year, dt.month, dt.day)

    def _subset_by_dt(self, dt: Union[date, datetime, DateInterval, TimeInterval]):
        """
        Subsets the tracks pings according to the date object provided.

        Args:
            dt:
                A date object from geostructures.time

        Returns:
            Track
        """
        if isinstance(dt, date):
            _start = self._date_to_datetime(dt)
            _end = self._date_to_datetime(dt + timedelta(days=1))
            return self[_start:_end]  # type: ignore

        if isinstance(dt, datetime):
            return self[dt]  # type: ignore

        if isinstance(dt, DateInterval):
            _start = self._date_to_datetime(dt.start)
            _end = self._date_to_datetime(dt.end + timedelta(days=1))
            return self[_start:_end]  # type: ignore

        if isinstance(dt, TimeInterval):
            _start = dt.start
            _end = dt.end
            return self[_start:_end]  # type: ignore

        raise ValueError(f"Unexpected dt object: {dt}")

    def intersects(self, shape: GeoShape):
        """
        Boolean determination of whether any pings from the track exist inside the provided
        geostructure.

        Args:
            shape:
                A geostructure from geostructure.geostructures

        Returns:
            bool
        """
        points = self.geoshapes
        if shape.dt:
            points = self._subset_by_dt(shape.dt).geoshapes

        for point in points:
            if point.centroid in shape:
                return True

        return False

    def intersection(self, shape: GeoShape):
        """
        Returns the subset of the track which exists inside the provided geostructure.

        Args:
            shape:
                A geostructure from geostructure.geostructures

        Returns:
            Track
        """
        points = self.geoshapes
        if shape.dt:
            points = self._subset_by_dt(shape.dt).geoshapes

        return Track([point for point in points if point.centroid in shape])<|MERGE_RESOLUTION|>--- conflicted
+++ resolved
@@ -175,10 +175,6 @@
             [x for x in self.geoshapes if _start <= x.start and x.end < _stop]
         )
 
-<<<<<<< HEAD
-
-=======
->>>>>>> d0b08772
     def __repr__(self):
         """REPL representation"""
         if not self.geoshapes:
