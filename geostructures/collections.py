--- conflicted
+++ resolved
@@ -127,7 +127,6 @@
         """
         return type(self)([x for x in self.geoshapes if x.intersects(shape)])
 
-<<<<<<< HEAD
     def filter_contained_by(self: _COL_TYPE, shape: BaseShape) -> _COL_TYPE:
         """
         Filter the shape collection using a containing geoshape, which is optionally
@@ -155,7 +154,7 @@
             A shape collection of the same type as the original
         """
         return type(self)([x for x in self.geoshapes if x.contains(shape)])
-=======
+
     def filter_by_property(self: _COL_TYPE, property: str, func: Callable[[Any], bool]) -> _COL_TYPE:
         """
         Filter based on property and the given function.
@@ -173,7 +172,6 @@
             if func(shape.properties[property]):
                 filtered_shapes.append(shape)
         return type(self)(filtered_shapes)
->>>>>>> 83ccd0c7
 
     @classmethod
     def from_fastkml_folder(cls, folder):
