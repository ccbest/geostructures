--- conflicted
+++ resolved
@@ -1,17 +1,10 @@
 
 from geostructures import Coordinate
 from geostructures.utils.functions import round_half_up
-<<<<<<< HEAD
-from geostructures._base import ShapeLike
-
-
-def assert_shape_equivalence(shape1: ShapeLike, shape2: ShapeLike, precision: int = 7):
-=======
 from geostructures._base import BaseShape, ShapeLike, LineLike, PointLike, MultiShapeType
 
 
 def _assert_shapelike_equivalence(shape1: ShapeLike, shape2: ShapeLike, precision: int = 7):
->>>>>>> 7b736aef
     shape1_coords = [
         Coordinate(round_half_up(x.longitude, precision), round_half_up(x.latitude, precision))
         for x in shape1.bounding_coords()
